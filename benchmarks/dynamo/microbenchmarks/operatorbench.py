#!/usr/bin/env python3
import csv
import itertools
import sys
import time
import warnings
from contextlib import nullcontext

import click
import numpy as np
from operator_inp_utils import OperatorInputsLoader
from tqdm import tqdm

import torch
from torch._dynamo.backends.cudagraphs import cudagraphs_inner
from torch._dynamo.testing import same
from torch._inductor.compile_fx import compile_fx
from torch._inductor.decomposition import decompositions
from torch._inductor.lowering import lowerings
from torch._inductor.runtime.benchmarking import benchmarker
from torch._inductor.utils import gen_gm_and_inputs
from torch.utils._pytree import tree_map_only


aten = torch.ops.aten
profile_enabled = False


def maybe_record_function(name):
    return torch.profiler.record_function(name) if profile_enabled else nullcontext()


def compute_speedups(
    operator, models, example_inputs, repeats, accuracy_checking=False, device="cuda"
):
    expected = models[0](*example_inputs)
    if accuracy_checking:
        for model in models[1:]:
            actual = model(*example_inputs)
            # change to assert later
            try:
                same(actual, expected, cos_similarity=True, equal_nan=True)
            except AssertionError as e:
                print(e)
                print(f"Accuracy check failed: {operator}")
                print((expected[0] - actual[0]).abs().max())

    timings = np.zeros((repeats, len(models)), np.float64)
    for rep in range(repeats):
        with maybe_record_function(f"rep_{rep}"):
            # interleave the runs to handle frequency scaling and load changes
            for m, model in enumerate(models):
                with maybe_record_function(f"model_{m}"):
                    if device == "cuda":
                        model(*example_inputs)

                        # benchmarker.benchmark_gpu() clears L2 cache to hide the latency of CPU launch time
                        # along with cuda synchronization
                        timings[rep, m] = benchmarker.benchmark_gpu(
                            lambda: model(*example_inputs)
                        )
                    else:
                        from torch._inductor.utils import timed

                        timings[rep, m] = timed(model, example_inputs)
    return np.median(timings, axis=0)


def strip_overloads(gm):
    """
    Modifies the target of graph nodes in :attr:`gm` to strip overloads.
    Args:
        gm(fx.GraphModule): The input Fx graph module to be modified
    """
    for node in gm.graph.nodes:
        if isinstance(node.target, torch._ops.OpOverload):
            node.target = node.target.overloadpacket
    gm.recompile()


def convert_to_jit(gm, gm_args):
    strip_overloads(gm)
    try:
        return torch.jit.script(gm)
    except Exception:
        pass
    return torch.jit.trace(gm, gm_args)


def to_channels_last(ten):
    return ten if ten.ndim != 4 else ten.to(memory_format=torch.channels_last)


def microbenchmark(
    operator, args, kwargs, accuracy_checking, repeats, measure_nvfuser, device
):
    gm, gm_args = gen_gm_and_inputs(operator, args, kwargs)
    torch.jit._builtins._register_builtin(
        torch.ops.aten.convolution_backward.default, "aten::convolution_backward"
    )
    if device == "cuda":
        cudagraphs_eager = cudagraphs_inner(
            gm, gm_args, copy_outputs=False, copy_inputs=False
        )
        compiled_fn = compile_fx(gm, gm_args)
        cudagraphs_compiled = cudagraphs_inner(
            compiled_fn, gm_args, copy_outputs=False, copy_inputs=False
        )
        compiled = [cudagraphs_eager, cudagraphs_compiled]
    else:
        compiled_fn = compile_fx(gm, gm_args)
        compiled = [gm, compiled_fn]
    if measure_nvfuser:
        g = convert_to_jit(gm, gm_args)
        cudagraphs_jit = cudagraphs_inner(
            g, gm_args, copy_outputs=False, copy_inputs=False
        )
        compiled += [cudagraphs_jit]
    if accuracy_checking:
        repeats = 1

    medians = compute_speedups(
        operator, compiled, gm_args, repeats, accuracy_checking, device
    )
    return medians


quantiles_thresholds = (0.2, 0.5, 0.8)


def quantiles(timings):
    return np.quantile(timings, quantiles_thresholds).tolist()


def skip_operator(operator):
    nyi_strings = (
        "aten.gather.default",
        "nll_loss",
        "aten.index",
        "aten.scatter_",
        "masked_fill_.Scalar",
    )

    if any(nyi_string in str(operator) for nyi_string in nyi_strings):
        # maybe disable aten.native_layer_norm.default
        # TODO - inputs cannot be randomly initialized, causes cyda failures
        print(f"Skipping {operator}, input generator nyi")
        return True

    # not covered by other non-compute operator heuristics
    if operator == torch.ops.aten._unsafe_view.default:
        print(f"Skipping {operator}, non compute operator")
        return True

    # some of inductor registered to the OpOverload, some registered to OpOverloadPacket
    op_impls = [operator]
    if isinstance(operator, torch._ops.OpOverload):
        op_impls.append(operator.overloadpacket)

    # TODO - skip benchmarking fallbacks. for some ops we have both lowerings and fallbacks
    # so its not clear just from operator what will be lowered.

    if all(op not in decompositions and op not in lowerings for op in op_impls):
        print(f"Skipping {operator}, no inductor impl")
        return True

    if "convolution" in str(operator):
        return True

    return False


@click.command()
@click.option(
    "--suite",
    help="suite to load inps from: options: timm, huggingface, torchbench",
    default="torchbench",
)
@click.option("--op", help="operator overload to benchmark", default="all")
@click.option("--dtype", help="dtype to benchmark", default="float32")
@click.option("--max-samples", help="max samples per op", default=15)
@click.option("--accuracy-checking", help="check accuracy", default=False)
@click.option(
    "--repeats", help="how many times to repeat for perf measurement", default=3
)
@click.option(
    "--measure-nvfuser/--no-measure-nvfuser",
    help="default we only measure inductor",
    default=False,
)
@click.option("--device", help="cpu or cuda", default="cuda")
@click.option("--inp-file", help="use custom input file instead of suite", default=None)
@click.option("--start-idx", help="specify start index of samples", default=0)
@click.option(
    "--channels-last", help="force inputs to channels last", is_flag=True, default=False
)
@click.option("--profile", help="profile the benchmark", is_flag=True, default=False)
def benchmark(
    suite,
    op,
    dtype,
    max_samples,
    accuracy_checking,
    repeats,
    measure_nvfuser,
    device,
    inp_file,
    start_idx,
    channels_last,
    profile,
):
    warnings.filterwarnings("ignore", module="torch.jit._check")
    torch.set_float32_matmul_precision("high")
    global profile_enabled

    if inp_file is not None:
        loader = OperatorInputsLoader(inp_file)
    else:
        assert suite in ("timm", "huggingface", "torchbench"), f"got {suite}"
        if suite == "timm":
            loader = OperatorInputsLoader.get_timm_loader()
        elif suite == "huggingface":
            loader = OperatorInputsLoader.get_huggingface_loader()
        else:
            loader = OperatorInputsLoader.get_torchbench_loader()

    assert dtype in ("float16", "float32"), f"got {dtype}"

    backend_names = ["inductor"]
    if measure_nvfuser:
        backend_names.append("nvfuser")

    compare2 = len(backend_names) == 2
    if compare2:
        a, b = backend_names
        backend_names.append(f"{a}/{b}")

    output_fd = None
    output_csv = None
    if op == "all":
        filename = f"operatorbench_{suite}_{dtype}.csv"
        output_fd = open(filename, "w")
        output_csv = csv.writer(output_fd)
        output_csv.writerow(
            [
                "operator",
                *[
                    f"{a} {b}"
                    for a, b in itertools.product(
                        backend_names,
                        [f"{x * 100:.0f}th" for x in quantiles_thresholds],
                    )
                ],
                "elapsed",
                *map("{} abs".format, ["eager", *backend_names]),
            ]
        )

    dtype = torch.float16 if dtype == "float16" else torch.float32

    if op == "all":
        ops = loader.get_all_ops()
    else:
        ops = [eval(op)]

    max_samples = max_samples + start_idx
    profile_enabled = profile

    for operator in ops:
        if skip_operator(operator):
            continue
        start = time.perf_counter()
        inp_gen = loader.get_inputs_for_operator(operator, dtype=dtype, device=device)
        timings = []
        inputs_list = []
        for _ in range(min(max_samples, 1000000)):
            try:
                inps = next(inp_gen)
                inputs_list.append(inps)
            except StopIteration:
                break

        profiler_context = (
            torch.profiler.profile(
                activities=[
                    torch.profiler.ProfilerActivity.CPU,
                    torch.profiler.ProfilerActivity.CUDA,
                ],
                record_shapes=False,
                profile_memory=False,
                on_trace_ready=torch.profiler.tensorboard_trace_handler(
                    f"./log/operator_{operator}", use_gzip=True
                ),
            )
            if profile_enabled
            else nullcontext()
        )
        with profiler_context:
<<<<<<< HEAD
            for i, inps in enumerate(inputs_list):
=======
            for i, inps in enumerate(tqdm(inputs_list[start_idx:], desc=str(operator))):
>>>>>>> b724a7c3
                if inps is None:
                    break
                args, kwargs = inps
                if channels_last:
                    args, kwargs = tree_map_only(
                        torch.Tensor, to_channels_last, (args, kwargs)
                    )
                try:
                    with maybe_record_function(f"iter_{i}"):
                        # aten, nvfuser, inductor
                        timings.append(
                            microbenchmark(
                                operator,
                                args,
                                kwargs,
                                accuracy_checking,
                                repeats,
                                measure_nvfuser,
                                device,
                            )
                        )
                except Exception as e:
                    print(f"error {operator} input {i}: {type(e).__name__}: {e}")
                    # comment out this line to avoid blocking other tests
                    # raise e

        if not timings:
            continue

        timings = np.stack(timings)
        speedups = [
            quantiles(timings[:, 0] / timings[:, x]) for x in range(1, timings.shape[1])
        ]
        if compare2:
            speedups.append(quantiles(timings[:, 1] / timings[:, 2]))
        assert len(backend_names) == len(speedups)

        row = [f"{operator}"]
        sys.stdout.write(f"{operator}: ")
        for backend, (low, mid, high) in zip(backend_names, speedups):
            sys.stdout.write(f"{backend}={mid:.4f}x ({low:.4f}-{high:.4f}) ")
            row.extend(map("{:.6f}".format, [low, mid, high]))
        elapsed = time.perf_counter() - start
        row.append(f"{elapsed:1f}")
        row.extend(map("{:.8f}".format, np.mean(timings, axis=0).tolist()))
        sys.stdout.write(f"took {elapsed:.0f}s\n")
        sys.stdout.flush()
        if output_csv:
            output_csv.writerow(row)
            output_fd.flush()

    if output_fd:
        print(f"Wrote {filename}")
        output_fd.close()


if __name__ == "__main__":
    benchmark()<|MERGE_RESOLUTION|>--- conflicted
+++ resolved
@@ -296,11 +296,7 @@
             else nullcontext()
         )
         with profiler_context:
-<<<<<<< HEAD
-            for i, inps in enumerate(inputs_list):
-=======
             for i, inps in enumerate(tqdm(inputs_list[start_idx:], desc=str(operator))):
->>>>>>> b724a7c3
                 if inps is None:
                     break
                 args, kwargs = inps
