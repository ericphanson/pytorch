--- conflicted
+++ resolved
@@ -2438,16 +2438,10 @@
             x2.mul_(5)
             return torch.ops._test._clone(x, x1) + x2
 
-<<<<<<< HEAD
-        inp_x, inp_x1 = (
-            torch.randn(3, requires_grad=True),
-            torch.randn(3, requires_grad=False),
-=======
         inp_x, inp_x1, inp_x2 = (
             torch.randn(3, requires_grad=True),
             torch.randn(3, requires_grad=False),
             torch.randn(3, requires_grad=False),
->>>>>>> 0eea2b39
         )
 
         ref_x, ref_x1, ref_x2 = inp_x.clone(), inp_x1.clone(), inp_x2.clone()
