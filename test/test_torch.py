--- conflicted
+++ resolved
@@ -40,13 +40,8 @@
     TEST_WITH_CROSSREF, skipIfTorchDynamo, skipRocmIfTorchInductor, set_default_dtype,
     skipCUDAMemoryLeakCheckIf, BytesIOContext,
     skipIfRocm, skipIfNoSciPy, TemporaryFileName, TemporaryDirectoryName,
-<<<<<<< HEAD
     wrapDeterministicFlagAPITest, DeterministicGuard, CudaSyncGuard, futureLazyCloneGuard,
-    skipIfNotRegistered, bytes_to_scalar, parametrize, skipIfMps, noncontiguous_like,
-=======
-    wrapDeterministicFlagAPITest, DeterministicGuard, CudaSyncGuard,
     bytes_to_scalar, parametrize, skipIfMps, noncontiguous_like,
->>>>>>> ebc21c53
     AlwaysWarnTypedStorageRemoval, TEST_WITH_TORCHDYNAMO, xfailIfTorchDynamo)
 from multiprocessing.reduction import ForkingPickler
 from torch.testing._internal.common_device_type import (
@@ -5174,6 +5169,15 @@
 
     @dtypes(*all_types_and_complex_and(torch.half, torch.bfloat16))
     @assertNoLeakedLazyCloneWarnings()
+    def test_lazy_clone_viewness(self, device, dtype):
+        for future in [False, True]:
+            with futureLazyCloneGuard(future):
+                a = torch.randn(10)
+                b = torch._lazy_clone(a)
+                self.assertTrue(b._is_view() != future)
+
+    @dtypes(*all_types_and_complex_and(torch.half, torch.bfloat16))
+    @assertNoLeakedLazyCloneWarnings()
     @futureLazyCloneGuard(False)
     def test_simulate_lazy_clone(self, device, dtype):
         def init_tensors():
