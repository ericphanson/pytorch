--- conflicted
+++ resolved
@@ -10672,11 +10672,13 @@
         t7.d = "dog"
         self._checked_swap(t6, t7)
 
-<<<<<<< HEAD
+    @unittest.skipIf(torch.cuda.is_available(), "Test specific for CPU")
+    def test_bf16_supported_on_cpu(self):
+        self.assertFalse(torch.cuda.is_bf16_supported())
+
     def test_c10_feature_enabled(self):
         namespace = "movefast/knobs"
         feature = "use_justknobs"
-
         @contextlib.contextmanager
         def mocksetting(v):
             if IS_FBCODE:
@@ -10684,9 +10686,9 @@
                 with PyPatchJustKnobs().patch(f"{namespace}:{feature}", v):
                     yield
             else:
-                assert feature not in os.environ
-                os.environ[feature] = "1" if v else "0"
                 try:
+                    assert k not in os.environ
+                    os.environ[feature] = "1" if feature else "0"
                     yield
                 finally:
                     del os.environ[feature]
@@ -10697,11 +10699,6 @@
             self.assertTrue(torch._C._c10_justknobs_check(namespace, feature, True))
         with mocksetting(False):
             self.assertFalse(torch._C._c10_justknobs_check(namespace, feature, True))
-=======
-    @unittest.skipIf(torch.cuda.is_available(), "Test specific for CPU")
-    def test_bf16_supported_on_cpu(self):
-        self.assertFalse(torch.cuda.is_bf16_supported())
->>>>>>> 6ce09a9b
 
 
 # The following block extends TestTorch with negative dim wrapping tests
