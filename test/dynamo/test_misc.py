--- conflicted
+++ resolved
@@ -611,13 +611,6 @@
             with self.assertRaisesRegex(torch._dynamo.exc.Unsupported, "failed to"):
                 y = optimized_h(x)
 
-<<<<<<< HEAD
-        finally:
-            cleanup_op("mylib::bar3")
-            del lib
-
-=======
->>>>>>> 01525aee
     def test_user_defined_setattr1(self):
         @torch.compile(backend="eager", fullgraph=True)
         def fn(obj):
@@ -691,11 +684,6 @@
 
             output = torch.compile(f, backend="eager", fullgraph=True)(*args)
             self.assertEqual(output, None)
-<<<<<<< HEAD
-        finally:
-            cleanup_op("mylib::foo")
-            del lib
-=======
 
     def test_shape_int_inplace_binops(self):
         def fn(x):
@@ -712,7 +700,6 @@
         torch._dynamo.testing.standard_test(
             self, fn, 1, expected_ops=1, expected_ops_dynamic=ifdynstaticdefault(1, 6)
         )
->>>>>>> 01525aee
 
     def test_int_shape_inplace_binops(self):
         def fn(x):
