# Owner(s): ["module: decompositions"]

import itertools
import torch
import os
import numpy as np
from enum import Enum
from torch.overrides import resolve_name
from torch.utils._pytree import tree_map, tree_flatten, tree_unflatten
from torch.utils import _pytree as pytree
from torch._subclasses.meta_utils import MetaConverter, assert_metadata_eq, is_sparse_any
import torch.utils._python_dispatch
from torch._dispatch.python import enable_python_dispatcher
from torch._ops import OpOverload, OpOverloadPacket
from torch.testing import make_tensor
from torch.testing._internal.common_utils import unMarkDynamoStrictTest
from torch.testing._internal.common_utils import (
    TestCase,
    skipIfCrossRef,
    suppress_warnings,
    TEST_WITH_TORCHDYNAMO,
    run_tests,
    dtype_abbrs,
    parametrize,
    xfailIfTorchDynamo,
)
from torch.testing._internal.common_device_type import (
    ops,
    instantiate_device_type_tests,
    onlyCUDA,
    onlyCPU,
    OpDTypes,
)
from torch.testing._internal.common_methods_invocations import (
    binary_ufuncs, op_db, foreach_unary_op_db, foreach_binary_op_db,
    foreach_pointwise_op_db, foreach_reduce_op_db, foreach_other_op_db)
from torch.testing._internal.opinfo.core import S, SampleInput
from torchgen.yaml_utils import YamlLoader
from torchgen.model import OperatorName

import copy
import sys
import yaml
import atexit
import re
from collections import defaultdict
from collections.abc import Iterable
import unittest
import warnings
import weakref
from functools import partial, wraps

bf16 = torch.bfloat16
f64 = torch.float64
f32 = torch.float32
f16 = torch.float16
c32 = torch.complex32
c64 = torch.complex64
c128 = torch.complex128
i8 = torch.int8
i16 = torch.int16
i32 = torch.int32
i64 = torch.int64
b8 = torch.bool
u8 = torch.uint8
u16 = torch.uint16
u32 = torch.uint32
u64 = torch.uint64

foreach_op_db = (
    foreach_unary_op_db +
    foreach_binary_op_db +
    foreach_pointwise_op_db +
    foreach_reduce_op_db +
    foreach_other_op_db
)


class TestMetaConverter(TestCase):
    def assertSameVersionCounter(self, m1, m2):
        # Cannot easily test m1 and m2 have same storage due to
        # lack of Storage bindings.  Use version counter.
        vc = m1._version
        self.assertEqual(m2._version, vc)
        # Doing it this way ensures that we get VC bump even with leaves
        with torch.no_grad():
            m1._base.add_(3)
        self.assertNotEqual(m1._version, vc)
        self.assertEqual(m2._version, m1._version)

    def assertMetadataMatches(self, m1, m2):
        assert_metadata_eq(self.assertEqual, m1, m2)

    def test_view_of_non_leaf(self):
        x = torch.randn(4, requires_grad=True)
        y = x.neg()
        z1 = y[:]
        z2 = y[:]
        to_meta = MetaConverter()
        m1 = to_meta(z1)
        m2 = to_meta(z2)

        # check the test is actually testing what it claims
        self.assertTrue(m1._is_view())
        self.assertFalse(m1._base.is_leaf)

        self.assertIsNot(m1, m2)
        self.assertMetadataMatches(m1, z1)
        self.assertMetadataMatches(m2, z2)
        self.assertSameVersionCounter(m1, m2)

    def test_view_of_leaf(self):
        x = torch.randn(4, requires_grad=True)
        z1 = x[:]
        z2 = x[:]
        to_meta = MetaConverter()
        m1 = to_meta(z1)
        m2 = to_meta(z2)

        # check the test is actually testing what it claims
        self.assertTrue(m1._is_view())
        self.assertTrue(m1._base.is_leaf)

        self.assertIsNot(m1, m2)
        self.assertMetadataMatches(m1, z1)
        self.assertMetadataMatches(m2, z2)
        self.assertSameVersionCounter(m1, m2)

    def test_view_of_view_of_leaf(self):
        x = torch.randn(8)
        y = x.view(2, 4)
        y.requires_grad = True
        z = y.view(2, 2, 2)

        to_meta = MetaConverter()
        mx = to_meta(x)
        mz = to_meta(z)

        self.assertFalse(z.is_leaf)

        self.assertMetadataMatches(mx, x)
        self.assertMetadataMatches(mz, z)

    def test_leaf(self):
        x = torch.randn(4, requires_grad=True)
        to_meta = MetaConverter()
        m = to_meta(x)

        # check the test is actually testing what it claims
        self.assertTrue(m.is_leaf)
        self.assertTrue(m.requires_grad)

        self.assertMetadataMatches(m, x)

    def test_non_leaf(self):
        x = torch.randn(4, requires_grad=True)
        y = x.neg()
        to_meta = MetaConverter()
        m = to_meta(y)

        # check the test is actually testing what it claims
        self.assertFalse(m.is_leaf)
        self.assertTrue(m.requires_grad)

        self.assertMetadataMatches(m, y)

    def test_requires_grad_false(self):
        x = torch.randn(4, requires_grad=False)
        to_meta = MetaConverter()
        m = to_meta(x)

        # check the test is actually testing what it claims
        self.assertFalse(m.requires_grad)

        self.assertMetadataMatches(m, x)

    def test_channels_last(self):
        x = torch.empty(2, 3, 4, 5, memory_format=torch.channels_last)
        to_meta = MetaConverter()
        m = to_meta(x)

        # check the test is actually testing what it claims
        self.assertTrue(m.is_leaf)

        self.assertMetadataMatches(m, x)

    def test_channels_last_leaf(self):
        x = torch.empty(2, 3, 4, 5, memory_format=torch.channels_last, requires_grad=True)
        to_meta = MetaConverter()
        m = to_meta(x)

        # check the test is actually testing what it claims
        self.assertTrue(m.requires_grad)
        self.assertTrue(m.is_leaf)

        self.assertMetadataMatches(m, x)

    def test_channels_last_non_leaf(self):
        x = torch.empty(2, 3, 4, 5, memory_format=torch.channels_last, requires_grad=True)
        y = x + 2

        # sanity
        self.assertEqual(x.stride(), y.stride())
        self.assertFalse(y.is_leaf)

        to_meta = MetaConverter()
        m = to_meta(y)

        # check the test is actually testing what it claims
        self.assertTrue(m.requires_grad)
        self.assertFalse(m.is_leaf)

        self.assertMetadataMatches(m, y)

        # Check that we can autograd with m as input without erroring;
        # see https://github.com/pytorch/pytorch/issues/87956
        loss = m.sum()
        torch.autograd.grad(loss, m)

    def test_empty_strided_non_dense_leaf(self):
        x = torch.empty_strided((2, 2), (4, 2), requires_grad=True)

        to_meta = MetaConverter()
        m = to_meta(x)

        # check the test is actually testing what it claims
        self.assertTrue(m.requires_grad)
        self.assertTrue(m.is_leaf)

        self.assertMetadataMatches(m, x)

    def test_view_mutate(self):
        x = torch.zeros(4)
        y = x.view(2, 2)

        to_meta = MetaConverter()
        m = to_meta(y)

        y.add_(torch.randn(2, 2, requires_grad=True))
        m.add_(torch.randn(2, 2, device='meta', requires_grad=True))

    def test_non_leaf_torture(self):
        x = torch.empty(20, requires_grad=True)
        with torch.no_grad():
            x.set_(x.storage(), 10, (2,), (2,))

        to_meta = MetaConverter()
        m = to_meta(x)

        # check the test is actually testing what it claims
        self.assertTrue(m.requires_grad)
        self.assertTrue(m.is_leaf)

        self.assertMetadataMatches(m, x)

    # NB: complex stuff is not actually exercised right now because
    # we have a blanket exclusion for complex conversion

    def test_view_as_real(self):
        x = torch.randn(4, dtype=torch.complex64)
        y = torch.view_as_real(x)
        m = MetaConverter()(y)
        self.assertMetadataMatches(m, y)

    def test_complex_noncontiguous_bug(self):
        x = torch.randn((2, 2, 4, 9), dtype=torch.complex32)[:, 0, :, :]
        m = MetaConverter()(x)
        self.assertMetadataMatches(m, x)

    def test_view_as_complex(self):
        x = torch.randn((4, 2), dtype=torch.float32)
        y = torch.view_as_complex(x)
        m = MetaConverter()(y)
        self.assertMetadataMatches(m, y)

    def test_view_dtype(self):
        x = torch.randn(4, dtype=torch.float32)
        y = x.view(dtype=torch.int32)
        m = MetaConverter()(y)
        self.assertMetadataMatches(m, y)

    def test_imag(self):
        x = torch.randn(4, dtype=torch.complex64)
        y = x.imag
        m = MetaConverter()(y)
        self.assertMetadataMatches(m, y)

    def test_inplace_set_storage(self):
        x = torch.tensor([0, 1], dtype=torch.int64)
        storage = x.untyped_storage()
        ssize = storage.size()
        meta = torch.empty((), dtype=torch.int64)
        meta.set_(storage, 0, (), ())
        self.assertEqual(storage.size(), ssize)

    @xfailIfTorchDynamo
    def test_weakref(self):
        x = torch.randn(4, 4, 4)
        m = MetaConverter()
        y = m(x)
        z = m(x)
        self.assertIs(y, z)
        self.assertEqual(len(m.tensor_memo), 1)
        self.assertEqual(len(m.storage_memo), 1)
        self.assertEqual(len(m.describer.lookup_tensor), 1)
        self.assertEqual(len(m.describer.lookup_storage), 1)
        del x
        # Entries from Tensor -> int get deallocated when the real tensor
        # disappears...
        self.assertEqual(len(m.describer.lookup_tensor), 0)
        self.assertEqual(len(m.describer.lookup_storage), 0)
        del y
        del z
        # ... but the int -> FakeTensor entries don't die until the fake
        # tensors themselves die (because the user may have held onto the
        # int key and are expecting to get a consistent fake tensor in
        # this case)
        self.assertEqual(len(m.tensor_memo), 0)
        self.assertEqual(len(m.storage_memo), 0)
        li = []
        r = []
        for i in range(4):
            li.append(torch.rand([i]))
            r.append(m(li[-1]))
        self.assertEqual(len(m.tensor_memo), 4)
        self.assertEqual(len(m.storage_memo), 4)
        self.assertEqual(len(m.describer.lookup_tensor), 4)
        self.assertEqual(len(m.describer.lookup_storage), 4)
        del li
        self.assertEqual(len(m.describer.lookup_tensor), 0)
        self.assertEqual(len(m.describer.lookup_storage), 0)
        del r
        self.assertEqual(len(m.tensor_memo), 0)
        self.assertEqual(len(m.storage_memo), 0)

    @xfailIfTorchDynamo
    def test_tensor_outlives_converter(self):
        m = MetaConverter()
        ref = weakref.ref(m)
        x = torch.randn([4, 4])
        y = m(x)
        del m
        self.assertIs(ref(), None)

aten = torch.ops.aten

CHECK_STRIDES = {
    torch.Tensor.__getitem__,
}

CHECK_ALL_STRIDES = {
    aten.unsqueeze.default
}

CHECK_STRIDES_SKIPS = {
    aten._conj_physical.default,
    aten._fft_c2c.default,
    aten._fft_c2r.default,
    aten._fft_r2c.default,
    aten._linalg_svd.default,
    aten.binary_cross_entropy.default,
    aten.complex.default,
    aten.polar.default,
    aten.copysign.Tensor,
    aten.div.Tensor_mode,
    aten.floor_divide.default,
    aten.heaviside.default,
    aten.lerp.Scalar,
    aten.lerp.Tensor,
    aten.logaddexp.default,
    aten.logical_and.default,
    aten.logical_or.default,
    aten.logical_xor.default,
    aten.pow.Scalar,
    aten.prelu.default,
    aten.special_xlog1py.default,
    aten.xlogy.Tensor,
    aten.nll_loss2d_forward.default,

    # channel_last and channel_last_3d related failures
    aten.convolution.default,

    # following ops fails if include_storage_offset = True, but these are a bit edge casey
    # we should still fix them, leaving them here for tracking.
    # aten._reshape_alias.default,  # repro with test_dispatch_symbolic_meta_outplace_all_strides_matmul_cuda_float32
    # aten.view.default,  # repro with test_dispatch_symbolic_meta_outplace_all_strides_unflatten_cuda_float32
}

CHECK_CONJ_SKIPS = {
    # The conj bit is not copied, see:
    # https://github.com/pytorch/pytorch/pull/101836
    aten.linalg_lu_solve.out,
}

class CheckStrides(Enum):
    NONE = 0
    SIGNIFICANT = 1
    ALL = 2

def should_check_strides(func):
    if func in CHECK_ALL_STRIDES:
        return CheckStrides.ALL
    if func in CHECK_STRIDES:
        return CheckStrides.SIGNIFICANT
    if func in CHECK_STRIDES_SKIPS:
        return CheckStrides.NONE
    if not isinstance(func, torch._ops.OpOverload):
        return CheckStrides.NONE
    # Prims are expected to model strides correctly
    if func.namespace == "prims":
        return CheckStrides.SIGNIFICANT
    # Check if it's a view, by testing if any of the returns have
    # a non-empty alias set
    if any(r.alias_info.before_set for r in func._schema.returns if r.alias_info):
        return CheckStrides.SIGNIFICANT
    # TODO: check for TensorIterator
    return CheckStrides.SIGNIFICANT

def assert_ref_meta_equal(test_case, func, meta_rs, rs, msg_callable):
    flat_meta_rs = pytree.tree_leaves(meta_rs)
    flat_rs = pytree.tree_leaves(rs)
    test_case.assertEqual(len(flat_meta_rs), len(flat_rs))
    for i, meta_r, r in zip(range(len(flat_rs)), flat_meta_rs, flat_rs):
        def test_assert(cond, msg):
            if not cond:
                raise RuntimeError(f"output {i}: {msg_callable(msg)}")
        if not isinstance(r, torch.Tensor):
            continue
        test_assert(isinstance(meta_r, torch.Tensor), f"but real {i}th result is Tensor")
        test_assert(meta_r.dtype == r.dtype, f"for element {i}, was {meta_r.dtype} but real dtype was {r.dtype}")
        test_assert(meta_r.shape == r.shape, f"for element {i}, was {meta_r.shape} but real shape was {r.shape}")
        # See https://github.com/pytorch/pytorch/issues/78050
        if should_check_strides(func) == CheckStrides.ALL:
            same_strides, _ = torch._prims_common.check_all_strides(meta_r, r)
            test_assert(same_strides, f"for element {i}, was {meta_r.stride()} but real stride was {r.stride()}")
        elif should_check_strides(func) == CheckStrides.SIGNIFICANT:
            same_strides, _ = torch._prims_common.check_significant_strides(meta_r, r)
            test_assert(same_strides, f"for element {i}, was {meta_r.stride()} but real stride was {r.stride()}")
        test_assert(
            meta_r.storage_offset() == r.storage_offset(),
            f"for element {i}, was {meta_r.storage_offset()} but real storage_offset was {r.storage_offset()}")
        test_assert(meta_r.requires_grad == r.requires_grad,
                    f"for element {i}, was {meta_r.requires_grad} but real requires_grad was {r.requires_grad}")
        if func not in CHECK_CONJ_SKIPS:
            test_assert(meta_r.is_conj() == r.is_conj(),
                        f"for element {i}, was {meta_r.is_conj()} but real is_conj was {r.is_conj()}")
        test_assert(meta_r.is_neg() == r.is_neg(), f"for element {i}, was {meta_r.is_neg()} but real is_neg was {r.is_neg()}")


# This environment variable controls whether or not we print expected failure
# lists at the end of a test suite run.  The intended usage looks like this:
#
# 1. Run `PYTORCH_COLLECT_EXPECT=1 python test/test_meta.py` on a CUDA build
#    of PyTorch that has LAPACK/MAGMA installed.  You can filter `-k test_meta`
#    or `-k test_dispatch_meta` to only focus on one or another list
# 2. Given the printed skip/xfail list, add them to the corresponding lists;
#    torch.* entries go in meta_function and aten.* entries go in meta_dispatch.
#    If there are preexisting entries, you need to merge in the entries.
#
# This is somewhat manual but typically you shouldn't need to do this, unless
# you've made a major change (e.g., added a new dtype to PyTorch) and need to
# refresh the lists.  If you want to do it from scratch, just clear out the
# preexisting lists before running.
#
# WARNING: Python dict literals will silently ignore duplicate keys
COLLECT_EXPECT = os.getenv('PYTORCH_COLLECT_EXPECT', '0') == '1'

seen_succeeded = {}
seen_failed = {}
failed_reasons = defaultdict(set)
def print_seen():
    expected_failures = []
    skips = []

    def fmt_dtypes(dtypes):
        r = ', '.join(sorted(dtype_abbrs[d] for d in dtypes))
        return '{' + r + '}'

    for op, failed_dtypes in seen_failed.items():
        ops = resolve_name(op)
        succeeded_dtypes = seen_succeeded.get(op, set())
        expected_failures_dtypes = failed_dtypes - succeeded_dtypes
        skips_dtypes = failed_dtypes & succeeded_dtypes
        reasons = ""
        if failed_reasons[op]:
            reasons = "  # " + ", ".join(sorted(failed_reasons[op]))
        if expected_failures_dtypes:
            expected_failures.append(f"    {ops}: {fmt_dtypes(expected_failures_dtypes)},{reasons}")
        if skips_dtypes:
            skips.append(f"    {ops}: {fmt_dtypes(skips_dtypes)},")
    expected_failures.sort()
    skips.sort()
    nl = '\n'
    print(f"""\
expected_failures = {{
{nl.join(expected_failures)}
}}

skips = {{
{nl.join(skips)}
}}
""")
if COLLECT_EXPECT:
    atexit.register(print_seen)

# Success forces pass; failure forces fail; skip unconditionally skips testing
TestExpect = Enum("TestExpect", ("SUCCESS", "XFAILURE", "SKIP"))

# unlike print produce strides
def verbose_print(e):
    class Lit:
        def __init__(self, s):
            self.s = s

        def __repr__(self):
            return self.s

    def go(t):
        if is_sparse_any(t):
            return t
        elif isinstance(t, torch.Tensor):
            return Lit(f"{t} stride={t.stride()}")
        else:
            return t

    return repr(tree_map(go, e))

def run_meta_crossref(
    test_case,
    test_expect,
    func,
    args,
    kwargs,
    *,
    dtype,
    device_type,
    run_symbolic_meta: bool
):
    to_meta = MetaConverter()
    do_meta = test_expect is not TestExpect.SKIP
    if do_meta:
        try:
            meta_args = tree_map(to_meta, args)
            meta_kwargs = tree_map(to_meta, kwargs)
        except Exception as e:
            raise RuntimeError(
                f"failed to convert args to meta; "
                f"originally (*{args}, **{kwargs})") from e
    try:
        rs = func(*args, **kwargs)
    except Exception as e:
        raise AssertionError("Original OpInfo is broken") from e

    # TODO: also handle cases where func raise an exception

    # For now, only attempt if we managed to convert all tensor types
    # (if any of them failed, we're in a mixed device situation and
    # this isn't well supported)
    if do_meta and to_meta.successful():
        # Special cases
        if func is torch.tensor_split:
            # Use original indices_or_sections, this argument is data dependent
            meta_args = (meta_args[0], args[1]) + meta_args[2:]
        elif func is torch.Tensor.__getitem__:
            # Ensure boolean tensors use original
            assert len(args) == 2
            flat_args = pytree.tree_leaves(args[1])
            flat_meta_args, spec = tree_flatten(meta_args[1])
            flat_new_args = []
            for a, ma in zip(flat_args, flat_meta_args):
                flat_new_args.append(a if isinstance(a, torch.Tensor) and a.dtype in [torch.int8, torch.bool] else ma)
            meta_args = (meta_args[0], tree_unflatten(flat_new_args, spec))
        elif func in (torch.ops.aten.repeat_interleave.Tensor, torch.ops.aten.repeat_interleave.Tensor_out):
            if kwargs.get("output_size", None) is None:
                meta_args = args
            if func is torch.ops.aten.repeat_interleave.Tensor_out:
                meta_kwargs["out"] = kwargs["out"]
        elif func in (torch.ops.aten.index.Tensor, torch.ops.aten.index.Tensor_out):
            # Don't convert boolean tensors to meta as they will have nonzero
            # called on them
            indices = []
            for meta_index, real_index in zip(meta_args[1], args[1]):
                if meta_index is not None and meta_index.dtype in [torch.int8, torch.bool]:
                    indices.append(real_index)
                else:
                    indices.append(meta_index)
            meta_args = (meta_args[0], indices)
        elif func is torch.nn.functional.ctc_loss and all([isinstance(args[2], list), isinstance(args[3], list)]):
            # torch.ops.aten._ctc_loss.IntList has a meta kernel but
            # torch.ops.aten._ctc_loss.Tensor does not
            test_expect = TestExpect.SUCCESS

        if kwargs.get("device", None) is not None:
            meta_kwargs["device"] = "meta"

        try:
            # Suppress warnings, this doesn't matter for test_meta.py
            # but it does matter if you want to use this decorator
            # for cross-ref testing, as some tests may be looking at
            # errors
            with warnings.catch_warnings():
                warnings.simplefilter("ignore")
                if run_symbolic_meta:
                    # Run the decomps and meta kernels registered
                    # to the python dispatcher instead of the regular dispatcher.
                    # This should be the same set of kernels
                    # that fake tensor runs in dynamic shapes mode.
                    with enable_python_dispatcher():
                        meta_rs = func(*meta_args, **meta_kwargs)
                else:
                    meta_rs = func(*meta_args, **meta_kwargs)
        except Exception as e:
            if test_expect is TestExpect.XFAILURE:
                return rs
            seen_failed.setdefault(func, set()).add(dtype)
            if isinstance(e, NotImplementedError):
                m = RE_NOT_IMPLEMENTED_MSG.search(e.args[0])
                if m:
                    failed_reasons[func].add(m.group(1))
            if COLLECT_EXPECT:
                return rs
            raise RuntimeError(f"""\
failed to run: {resolve_name(func)}(
*{verbose_print(meta_args)},
**{verbose_print(meta_kwargs)}
)""") from e
        else:
            try:
                delim = ',\n  '
                assert_ref_meta_equal(test_case, func, meta_rs, rs, lambda msg: f"""\
meta disagrees with real impl:
{resolve_name(func)}(
  {delim.join(map(verbose_print, meta_args))},
  {delim.join(k + ": " + verbose_print(v) for k, v in meta_kwargs.items())}
) = (
  {verbose_print(meta_rs)}
)
{msg}
""")
            except Exception:
                if test_expect is TestExpect.XFAILURE:
                    return rs
                seen_failed.setdefault(func, set()).add(dtype)
                if COLLECT_EXPECT:
                    return rs
                raise
            else:
                seen_succeeded.setdefault(func, set()).add(dtype)
                if test_expect is TestExpect.XFAILURE and not COLLECT_EXPECT:
                    raise RuntimeError(f"unexpected success {resolve_name(func)} {meta_args} {meta_kwargs}")

    return rs



RE_NOT_IMPLEMENTED_MSG = re.compile(r"Could not run '([^']+)' with arguments ")

meta_function_expected_failures = {
    torch.Tensor.to_sparse : {f64, i32, c128, i64, i16, f16, u8, c64, bf16, b8, i8, f32},
    torch.allclose : {f64, f16, c128, c64, bf16, f32},
    torch.argwhere : {f64, i32, c128, i64, i16, f16, u8, c64, bf16, b8, i8, f32},
    torch.combinations : {f64, i32, c128, i64, i16, f16, u8, c64, bf16, b8, i8, f32},
    torch.corrcoef : {f64, i32, c128, i64, i16, u8, c64, bf16, f16, i8, f32},
    torch.cov : {f64, i32, c128, i64, i16, u8, c64, bf16, i8, f32, f16},
    torch.functional.istft : {f64, c64, c128, f32},
    torch.geqrf : {f64, c64, c128, f32},
    torch.masked_select : {f64, i32, c128, i64, i16, f16, u8, c64, bf16, b8, i8, f32},
    torch.nonzero : {f64, i32, c128, i64, i16, c32, f16, u8, c64, bf16, b8, i8, f32},
    torch.Tensor.nonzero : {f64, i32, c128, i64, i16, c32, f16, u8, c64, bf16, b8, i8, f32},
    torch.Tensor.item : {f64, i32, c128, i64, i16, f16, u8, c32, c64, bf16, b8, i8, f32},
    torch.bincount : {i32, i64, u8, i16, i8},
    torch.functional.unique : {f64, i32, i64, u8, i16, f16, bf16, b8, i8, f32, u16, u32, u64},
    torch.functional.unique_consecutive : {f64, i32, i64, u8, i16, f16, bf16, b8, i8, f32, u16, u32, u64},
    torch.histogram : {f64, f32},
    torch.histogramdd : {f64, f32},
    torch.nn.functional.ctc_loss : {f64, f32},
    torch.nn.functional.gaussian_nll_loss : {f16, f64, bf16, f32},
    torch.linalg.lstsq : {f64, f32, c128, c64},
}

meta_function_expected_failures_conditional = {
    torch.repeat_interleave : (lambda dtype, *args, **kwargs: not isinstance(kwargs.get("repeats", None), int)),
}

"""
# This is some sample code for how we could dump these dicts into YAML
# file for easier reading/writing
import yaml
print(yaml.dump(
  {resolve_name(k): [dtype_abbrs[d] for d in v]
   for k, v in meta_function_expected_failures.items()}, default_flow_style=None))
import sys
sys.exit()
"""

meta_function_skips = {
    torch.Tensor.__rmatmul__ : {bf16, c128, f64, f32, f16, c64},
    torch.Tensor.matmul : {f64, f32, c128, c64},
    torch.functional.atleast_2d : {bf16, i8, c32, i64, u8, c128, b8, f64, i16, i32, f32, f16, c64},
    torch.functional.atleast_3d : {bf16, i8, c32, i64, u8, c128, b8, f64, i16, i32, f32, f16, c64},
    torch.functional.cartesian_prod : {bf16, i8, i64, u8, c128, b8, f64, i16, i32, f32, f16, c64},
    torch.functional.einsum : {bf16, c128, f64, f32, f16, c64},
    torch.inner : {f16, bf16, i8, i64, u8, c128, f64, i16, f32, i32, c64},
    torch.linalg.matrix_norm : {c128, f32, c64, f64},
    torch.linalg.matrix_rank : {c128, c64},
    torch.linalg.svd : {c128, c64},
    torch.matmul : {bf16, c128, f64, f32, f16, c64},
    torch.nanquantile : {f64, f32},
    torch.narrow : {bf16, i8, i64, u8, c128, b8, f64, i16, i32, f32, f16, c32, c64},
    torch.nn.functional.batch_norm : {f64, f32},
    torch.nn.functional.binary_cross_entropy : {bf16, f64, f32, f16},
    torch.nn.functional.dropout3d : {bf16, f64, f32, f16},
    torch.nn.functional.local_response_norm : {bf16, f64, f32, f16},
    torch.svd : {c128, c64},
    torch.take_along_dim : {bf16, i8, i64, u8, c128, b8, f64, i16, i32, f32, f16, c64},
    torch.vstack : {bf16, i8, c32, i64, u8, c128, b8, f64, i16, i32, f32, f16, c64},
    torch.diff : {b8},
    torch.equal : {bf16, i8, c32, i64, u8, c128, b8, f64, i16, i32, f32, f16, c64},
    torch.nanmean : {bf16, f64, f32, f16, c32, c64, c128},
    torch.nn.functional.cross_entropy : {bf16, f64, f32},
    torch.nn.functional.nll_loss : {bf16, f64, f32},
    torch.linalg.cond : {c128, c64, f32, f64},
    torch.linalg.vecdot : {bf16, f64, f32, f16},
    torch.empty : {bf16, i8, c32, i64, u8, c128, b8, f64, i16, i32, f32, f16, c64},
    torch.Tensor.addbmm_: {bf16, c128, c64, f32, f64, i16, i32, i64, i8, u8},
    torch.nn.functional.one_hot : {i64},
}


meta_function_device_expected_failures = defaultdict(dict)
meta_function_device_expected_failures_only_outplace = defaultdict(dict)
meta_function_device_skips = defaultdict(dict)

meta_function_device_expected_failures['cpu'] = {
    # TODO: The decomps for these batch norm ops return different dtypes depending
    # on the device. We should make this work better with meta tensors.
    torch.native_batch_norm: {bf16, f16},
    torch._native_batch_norm_legit: {bf16, f16},
    torch.ops.aten._batch_norm_with_update: {bf16, f16},
    torch.native_layer_norm: {bf16, f16},
}

meta_function_device_expected_failures['cuda'] = {
    torch.corrcoef: {bf16, f16},  # aten::_local_scalar_dense
    torch.cov: {f16},  # aten::_local_scalar_dense
    torch.functional.unique: {f16},  # aten::_unique2, aten::unique_dim
    torch.functional.unique_consecutive: {f16},  # aten::unique_consecutive
    torch.geqrf: {f32, f64},  # aten::geqrf
}

meta_function_device_skips['cpu'] = {
    # TODO: The decomps for these batch norm ops return different dtypes depending
    # on the device. We should make this work better with meta tensors.
    torch.native_batch_norm: {f32, f64},
    torch._native_batch_norm_legit: {f32, f64},
    torch.ops.aten._batch_norm_with_update: {f32, f64},
}

meta_function_device_skips['cuda'] = {
    torch.inner: {f16},
    torch.linalg.matrix_rank: {f32, f64},
    torch.linalg.svd: {f32, f64},
    torch.nn.functional.cross_entropy: {f16},
    torch.nn.functional.interpolate: {f16},
    torch.nn.functional.nll_loss: {f16},
    torch.svd: {f32, f64},
}

# This is a __torch_function__ mode that, when enabled, interposes every
# Torch API call and runs the operator as normal, and then reruns it
# with meta inputs, and then checks that everything about the output agrees.
# Most of the logic deals with faithfully replicating the original tensor
# as a meta tensor, which is nontrivial because there are a lot of subsystems
# that may potentially be exercised.
#
# That being said, this class is a little overkill for what it is doing in
# this test file (since I could have just inlined __torch_function__ on the
# OpInfo call, and OpInfos generally have very regular inputs), but it will be
# useful for more comprehensive testing e.g., as seen in
# https://github.com/pytorch/pytorch/pull/75994  The big benefit is it is
# A LOT more efficient that torch dispatch mode (at the cost of less coverage)
class MetaCrossRefFunctionMode(torch.overrides.TorchFunctionMode):
    test_case: TestCase
    device_type: str
    dtype: torch.dtype

    def __init__(self, test_case, *, device, dtype, inplace):
        self.test_case = test_case
        self.device_type = torch.device(device).type
        self.dtype = dtype
        self.inplace = inplace

    def __torch_function__(self, func, types, args=(), kwargs=None):
        kwargs = kwargs or {}

        if (
            torch.jit.is_tracing() or isinstance(func, torch.ScriptMethod) or
            # meta converter doesn't work correctly when no_dispatch() is on, so
            # skip running the crossref test in this case
            torch._C._dispatch_tls_local_exclude_set().has(torch._C.DispatchKey.Python)
        ):
            return func(*args, **kwargs)

        if self.dtype in meta_function_skips.get(func, set()):
            test_expect = TestExpect.SKIP
        elif self.dtype in meta_function_device_skips[self.device_type].get(func, set()):
            test_expect = TestExpect.SKIP
        elif self.dtype in meta_function_expected_failures.get(func, set()):
            test_expect = TestExpect.XFAILURE
        elif self.dtype in meta_function_device_expected_failures[self.device_type].get(func, set()):
            test_expect = TestExpect.XFAILURE
        elif meta_function_expected_failures_conditional.get(func, lambda *_, **__: False)(self.dtype, *args, **kwargs):
            test_expect = TestExpect.XFAILURE
        elif not self.inplace and \
                self.dtype in meta_function_device_expected_failures_only_outplace[self.device_type].get(func, set()):
            test_expect = TestExpect.XFAILURE
        else:
            test_expect = TestExpect.SUCCESS

        return run_meta_crossref(
            self.test_case, test_expect, func, args,
            kwargs, dtype=self.dtype, device_type=self.device_type, run_symbolic_meta=False
        )

# these always fail
meta_dispatch_expected_failures = {
    aten.allclose.default: {f16, bf16, f32, f64, c64, c128},  # NotImplementedError: 'aten::_local_scalar_dense'
    aten.geqrf.default : {c64, c128, f64, f32},
    aten.linalg_lstsq.default : {c64, c128, f64, f32},
    aten.masked_select.default : {c64, f16, i8, f64, c128, i64, bf16, f32, i32, b8, i16, u8},
    aten.masked_select.out : {c64, f16, i8, f64, c128, i64, bf16, f32, i32, b8, i16, u8},
    aten.nonzero.default : {c64, f16, i8, f64, c128, i64, bf16, f32, i32, c32, b8, i16, u8},
    aten.nonzero.out : {c64, f16, i8, f64, c128, i64, bf16, f32, i32, c32, b8, i16, u8},
    aten._to_sparse.default : {c64, f16, i8, f64, c128, i64, bf16, f32, i32, b8, i16, u8},
    aten._to_sparse.sparse_dim : {c64, f16, i8, f64, c128, i64, bf16, f32, i32, b8, i16, u8},
    aten._ctc_loss.Tensor : {f32, f64},  # Shape of second output depends on data.
    aten._histogramdd_bin_edges.default : {f32, f64},
    aten._histogramdd_from_bin_cts.default : {f32, f64},
    aten._histogramdd_from_bin_tensors.default : {f32, f64},
    aten._local_scalar_dense.default : {c32, c64, f16, i8, f64, c128, i64, bf16, f32, i32, b8, i16, u8},
    aten._unique2.default : {i8, f64, i64, f16, bf16, f32, i32, b8, i16, u8, u16, u32, u64},
    aten.bincount.default : {i64, i8, i32, i16, u8},
    aten.equal.default : {c64, f16, i8, f64, c128, i64, bf16, f32, i32, b8, i16, u8},
    aten.histogram.bin_ct : {f32, f64},
    aten.histogram.bins_tensor : {f32, f64},
    aten.unique_consecutive.default : {i8, f64, i64, f16, bf16, f32, i32, b8, i16, u8, u16, u32, u64},
    aten.unique_dim.default : {i8, f64, i64, f16, bf16, f32, i32, b8, i16, u8, u16, u32, u64},
    aten.upsample_nearest3d.vec : {bf16, f32, f64, u8},

}

# these sometimes pass and sometimes fail
meta_dispatch_skips = {
    aten.index.Tensor: {i64, bf16, f16, u8, b8, f32, i8, f64, i16, i32, c32, c64, c128},  # at::nonzero doesn't have a Meta function
    aten._to_copy.default: {i64, bf16, f16, u8, b8, f32, i8, f64, i16, i32, c32, c64, c128},
    aten.empty.memory_format: {b8, bf16, c128, c64, c32, f16, f32, f64, i16, i32, i64, i8, u8},
    aten.addbmm_.default: {bf16, c128, c64, f32, f64, i16, i32, i64, i8, u8},
}

# For CompositeImplicitAutograd functions that fail before hitting the Mode
meta_dispatch_early_skips = set({
    torch.Tensor.float_power_,
    # Errors out in one of the tests, while ProxyTensor passes...
    torch.Tensor.cumprod_,
    torch.Tensor.cumsum_,
})

meta_inplace_skips = set({
    # Errors out in one of the tests, while ProxyTensor passes...
    torch.Tensor.cumprod_,
    torch.Tensor.cumsum_,
})

meta_dispatch_device_expected_failures = defaultdict(dict)
meta_dispatch_device_skips = defaultdict(dict)

meta_dispatch_device_expected_failures['cpu'] = {
    # TODO: The decomps for these batch norm ops return different dtypes depending
    # on the device. We should make this work better with meta tensors.
    aten.native_batch_norm.default: {bf16, f16},
    aten._native_batch_norm_legit.default: {bf16, f16},
    aten._native_batch_norm_legit.no_stats: {bf16, f16},
    aten._batch_norm_with_update.default: {bf16, f16},

    aten.native_layer_norm.default: {bf16, f16},
}

meta_dispatch_device_expected_failures['cuda'] = {
    aten._unique2.default: {f16},  # aten::_unique2
    aten._use_cudnn_ctc_loss.default: {f32, f64},  # aten::_use_cudnn_ctc_loss
    aten._use_cudnn_ctc_loss.Tensor: {f32, f64},  # aten::_use_cudnn_ctc_loss.Tensor
    aten.cudnn_grid_sampler.default: {f16, f32, f64},  # aten::cudnn_grid_sampler
    aten.geqrf.default: {f32, f64},  # aten::geqrf
    aten.linalg_eigvalsh.out: {f32, f64},  # aten::linalg_eigvalsh.out
    aten.log_sigmoid_forward.default: {bf16, f16, f64, f32},
    aten.log_sigmoid_forward.output : {bf16, f16, f64, f32},  # aten::log_sigmoid_forward.output
    aten.unique_consecutive.default: {f16},  # aten::unique_consecutive
    aten.unique_dim.default: {f16},  # aten::unique_dim
    aten.upsample_nearest3d.vec: {f16},  # aten::upsample_nearest3d.vec
}

meta_dispatch_device_skips['cpu'] = {
    aten._embedding_bag_forward_only.default: {bf16, f16, f32, f64},

    # TODO: The decomps for these batch norm ops return different dtypes depending
    # on the device. We should make this work better with meta tensors.
    aten.native_batch_norm.default: {f32, f64},
    aten._native_batch_norm_legit.default: {f32, f64},
    aten._native_batch_norm_legit.no_stats: {f32, f64},
    aten._batch_norm_with_update.default: {f32, f64},

    # If the computation dtype is different from the input
    # dtype this will fail. CPU execution may also have a
    # a different output from other devices.
    aten.native_batch_norm.out: {bf16, f16, f32, f64}
}

meta_dispatch_device_skips['cuda'] = {
    aten._conj.default: {c32, f16},  # file issue
    aten._linalg_svd.default: {c64, c128},  # aten::linalg_eigvalsh.out
    aten.cudnn_batch_norm.default: {f32, f64},
    aten.log_softmax.int : {c32, c64},
    aten.softmax.int : {c32, c64},
    aten.softmax.int : {c32, c64},

    # ROCm stuff; technically this should be expected failure but it's
    # not worth it; these should get unified anyway
    aten.miopen_batch_norm.default: {f32},
}

def get_strided_args(args):

    def get_strided_variants(t, include_storage_offset=False):
        variants = []

        # contiguous
        variants.append(t)

        # transposed
        if t.ndim > 1:
            perm = list(reversed(range(t.ndim)))
            transposed = torch.empty(
                t.shape[::-1], device=t.device, dtype=t.dtype, requires_grad=t.requires_grad
            ).permute(perm).copy_(t)
            variants.append(transposed)

        # nondense
        if t.ndim > 0:
            nondense = torch.repeat_interleave(t, 2, dim=-1)[..., ::2]
            variants.append(nondense)

        # channel_last
        if t.ndim == 4:
            variants.append(t.contiguous(memory_format=torch.channels_last))

        # channel_last_3d
        if t.ndim == 5:
            variants.append(t.contiguous(memory_format=torch.channels_last_3d))

        # storage_offset
        if include_storage_offset:
            buffer = torch.empty(t.numel() + 1, device=t.device, dtype=t.dtype, requires_grad=t.requires_grad)
            buffer = buffer.as_strided(t.shape, t.stride(), storage_offset=1)
            buffer.copy_(t)
            variants.append(buffer)

        return variants

    strided_args = []
    for arg in args:
        if isinstance(arg, torch.Tensor) and not arg.is_sparse_csr and arg.is_contiguous():
            strided_arg_variants = get_strided_variants(arg)
        else:
            strided_arg_variants = [arg]
        strided_args.append(strided_arg_variants)

    yield from itertools.product(*strided_args)

class MetaCrossRefDispatchMode(torch.utils._python_dispatch.TorchDispatchMode):
    test_case: TestCase
    device: torch.device
    dtype: torch.dtype
    aten_olp_no_out_overload: set = set()

    def __init__(self, test_case, *, device, dtype, symbolic_meta: bool, inplace: bool, supports_out: bool):
        self.test_case = test_case
        # save TLS
        self.precision = test_case.precision
        self.rel_tol = test_case.rel_tol
        self.device_type = torch.device(device).type
        self.dtype = dtype
        self.symbolic_meta = symbolic_meta
        self.inplace = inplace
        self.supports_out = supports_out

    @staticmethod
    def try_resolve_aten_out_overload(ol, args, kwargs, num_outputs):

        ol_args = ol._schema.arguments
        olp: OpOverloadPacket = ol._overloadpacket

        if olp in MetaCrossRefDispatchMode.aten_olp_no_out_overload:
            return (None, None, None)

        candidate_ols = []
        for candidate_ol_name in olp.overloads():
            candidate_ol = getattr(olp, candidate_ol_name)
            if any(arg.is_out for arg in candidate_ol._schema.arguments):
                candidate_ols.append(candidate_ol)

        if not candidate_ols:
            MetaCrossRefDispatchMode.aten_olp_no_out_overload.add(olp)
            return (None, None, None)

        # Now match based on args, kwargs and number of required outputs
        candidate_ol: OpOverload = None
        for candidate_ol in candidate_ols:
            candidate_ol_args = candidate_ol._schema.arguments

            if (len(args) >= len(candidate_ol_args)):
                continue

            # Positional arguments must have the same type
            if not all(
                ol_args[pos_arg_ind].type == candidate_ol_args[pos_arg_ind].type
                for pos_arg_ind in range(len(args))
            ):
                continue

            # Number of outputs must match
            candidate_out_names = [out_arg.name for out_arg in candidate_ol_args[-num_outputs:] if out_arg.is_out]
            if len(candidate_out_names) != num_outputs:
                continue

            # Now try and match kwargs. Just need to ensure that the
            # remaining kwargs allow an out overload to be called. For example
            # we can throw away parameters like `dtype` that may be passed to the
            # functional version of the op since the `dtype` will already be present
            # in the `out` argument
            new_kwargs = {}
            kwargs_match = True
            for arg in candidate_ol_args[len(args):-num_outputs]:
                if arg.name not in kwargs:
                    if arg.has_default_value():
                        new_kwargs[arg.name] = arg.default_value
                    elif isinstance(arg.type, torch.OptionalType):
                        if isinstance(arg.type.getElementType(), torch.BoolType):
                            new_kwargs[arg.name] = False
                        else:
                            new_kwargs[arg.name] = None
                    else:
                        kwargs_match = False
                        break
                else:
                    new_kwargs[arg.name] = kwargs[arg.name]

            if kwargs_match:
                return candidate_ol, candidate_out_names, new_kwargs

        return None, None, None

    def _get_expected_test_result(self, func: OpOverload):
        if self.dtype in meta_dispatch_skips.get(func, set()):
            test_expect = TestExpect.SKIP
        elif self.dtype in meta_dispatch_device_skips[self.device_type].get(func, set()):
            test_expect = TestExpect.SKIP
        elif self.dtype in meta_dispatch_expected_failures.get(func, set()):
            test_expect = TestExpect.XFAILURE
        elif self.dtype in meta_dispatch_device_expected_failures[self.device_type].get(func, set()):
            test_expect = TestExpect.XFAILURE
        else:
            test_expect = TestExpect.SUCCESS
        return test_expect

    def __torch_dispatch__(self, func, types, args=(), kwargs=None):
        kwargs = kwargs or {}
        self.test_case.precision = self.precision
        self.test_case.rel_tol = self.rel_tol

        test_expect = self._get_expected_test_result(func)

        expected = run_meta_crossref(
            self.test_case,
            test_expect,
            func,
            args,
            kwargs,
            dtype=self.dtype,
            device_type=self.device_type,
            run_symbolic_meta=self.symbolic_meta,
        )

        # This is to test torch ops that do not have an out parameter but have
        # aten op overloads that have out parameters. Additionally, Python decompositions
        # may register OpOverloadPacket's so decompositions need to be tested
        # to ensure all OpOverloads still function for the Meta key (e.g. if a python decomposition
        # is registered for an aten op aten.foo with overloads [default, out], the python
        # function needs to support receiving `out` arguments)
        if (
            not self.inplace and
            not self.supports_out and
            test_expect == TestExpect.SUCCESS and
            (torch.is_tensor(expected) or isinstance(expected, Iterable))
        ):

            # check to see if there is a potential out overload
            num_outputs = 1 if torch.is_tensor(expected) else len(expected)
            func_out_overload, out_param_names, kwargs = self.try_resolve_aten_out_overload(func, args, kwargs, num_outputs)

            if func_out_overload:

                if num_outputs == 1:
                    kwargs[out_param_names[0]] = expected
                else:
                    for ind, out_param_name in enumerate(out_param_names):
                        kwargs[out_param_name] = expected[ind]

                test_expect = self._get_expected_test_result(func_out_overload)

                run_meta_crossref(
                    self.test_case,
                    test_expect,
                    func_out_overload,
                    args,
                    kwargs,
                    dtype=self.dtype,
                    device_type=self.device_type,
                    run_symbolic_meta=self.symbolic_meta,
                )

        return expected

# NB: we're running these tests only on CUDA because there are some
# inconsistencies between CUDA and CPU, and running on CUDA makes it easier
# to ignore the CPU case when inconsistencies arise.  Ideally we deal
# with the inconsistencies but this takes time.
@unMarkDynamoStrictTest
class TestMeta(TestCase):
    # Copies inputs to inplace operations to avoid inplace modifications
    #   to leaves requiring gradient
    def _get_safe_inplace(self, inplace_variant):
        @wraps(inplace_variant)
        def _fn(t, *args, **kwargs):
            if isinstance(t, list):
                return inplace_variant([x.clone() for x in t], *args, **kwargs)
            else:
                return inplace_variant(t.clone(), *args, **kwargs)

        return _fn

    @skipIfCrossRef
    @suppress_warnings
    @ops(itertools.chain(op_db, foreach_op_db))
    def test_meta_outplace(self, device, dtype, op):
        if "_scaled_mm" in op.name:
            raise unittest.SkipTest("_scaled_mm dose not support meta device")
        skip_op_names = (
            "fft.ihfft",
            "fft.ihfft2",
            "linalg.lu_solve",
        )
        if TEST_WITH_TORCHDYNAMO and op.name in skip_op_names:
            raise unittest.SkipTest("flaky")
        # run the OpInfo sample inputs, cross-referencing them with the
        # meta implementation and check the results are the same.  All
        # the heavy lifting happens in MetaCrossRefFunctionMode
        func = op.get_op()
        samples = op.sample_inputs(device, dtype, requires_grad=False)
        for sample_input in samples:
            args = [sample_input.input] + list(sample_input.args)
            kwargs = sample_input.kwargs
            with MetaCrossRefFunctionMode(self, dtype=dtype, device=device, inplace=False):
                expected = func(*args, **kwargs)
                if isinstance(expected, torch.Tensor) and op.supports_out:
                    func(*args, **kwargs, out=expected)

            # Special test for functions taking "device" kwarg
            # The crossref tests that replacing the device with "meta" works
            # This part makes sure that *_like functions work well with a "meta"
            # Tensor and their original device argument.
            if "device" in kwargs and "_like" in op.name:
                with torch.random.fork_rng():
                    torch.manual_seed(123)
                    ref = func(*args, **kwargs)

                # *_like functions take a Tensor as first argument
                assert isinstance(args[0], torch.Tensor)
                with torch.random.fork_rng():
                    torch.manual_seed(123)
                    args[0] = args[0].to(device="meta")
                    meta = func(*args, **kwargs)

                # empty_like is not deterministic
                if op.name != "empty_like":
                    self.assertEqual(ref, meta)

    @skipIfCrossRef
    @suppress_warnings
    @ops(itertools.chain(op_db, foreach_op_db))
    def test_meta_inplace(self, device, dtype, op):
        func = op.get_inplace()
        if not func:
            self.skipTest("No inplace variable for this op")
        if op.promotes_int_to_float and not dtype.is_floating_point:
            self.skipTest("Op promotes to float, which is impossible for inplace with non-float input")
        if func in meta_inplace_skips:
            self.skipTest("Skipped")
        func = self._get_safe_inplace(func)
        samples = op.sample_inputs(device, dtype, requires_grad=False)
        for sample_input in samples:
            if sample_input.broadcasts_input:
                continue
            args = [sample_input.input] + list(sample_input.args)
            kwargs = sample_input.kwargs
            with MetaCrossRefFunctionMode(self, dtype=dtype, device=device, inplace=True):
                expected = func(*args, **kwargs)

    def _run_dispatch_meta_test(self, device, dtype, op, symbolic_meta, inplace, all_stride_variants=False):
        if "_scaled_mm" in op.name:
            raise unittest.SkipTest("_scaled_mm dose not support meta device")
        if inplace:
            func = op.get_inplace()
            if not func:
                self.skipTest("No inplace variable for this op")
            if op.promotes_int_to_float and not dtype.is_floating_point:
                self.skipTest("Op promotes to float, which is impossible for inplace with non-float input")
        else:
            func = op.get_op()

        if func in meta_dispatch_early_skips:
            self.skipTest("Function is in dispatch early skips")

        if inplace:
            func = self._get_safe_inplace(func)

        samples = op.sample_inputs(device, dtype, requires_grad=False)
        for sample_input in samples:
            if inplace and sample_input.broadcasts_input:
                continue

            sample_args = [sample_input.input] + list(sample_input.args)
            kwargs = sample_input.kwargs

            if all_stride_variants and sum(isinstance(arg, torch.Tensor) for arg in sample_args) <= 5:
                # test inputs <= 5 tensors to avoid combinatorial explosion
                strided_args = get_strided_args(sample_args)
            else:
                strided_args = [sample_args]

            for args in strided_args:
                with MetaCrossRefDispatchMode.push(
                    self, dtype=dtype, device=device,
                    symbolic_meta=symbolic_meta, inplace=inplace,
                     supports_out=op.supports_out):
                    expected = func(*args, **kwargs)

                    if not inplace and isinstance(expected, torch.Tensor) and op.supports_out:
                        func(*args, **kwargs, out=expected)


    @skipIfCrossRef
    @suppress_warnings
    @ops(itertools.chain(op_db, foreach_op_db))
    def test_dispatch_meta_outplace(self, device, dtype, op):
        self._run_dispatch_meta_test(device, dtype, op, symbolic_meta=False, inplace=False)

    @skipIfCrossRef
    @suppress_warnings
    @ops(itertools.chain(op_db, foreach_op_db))
    def test_dispatch_meta_inplace(self, device, dtype, op):
        self._run_dispatch_meta_test(device, dtype, op, symbolic_meta=False, inplace=True)

    @skipIfCrossRef
    @suppress_warnings
    @ops(itertools.chain(op_db, foreach_op_db))
    def test_dispatch_symbolic_meta_outplace(self, device, dtype, op):
        self._run_dispatch_meta_test(device, dtype, op, symbolic_meta=True, inplace=False)


    @skipIfCrossRef
    @suppress_warnings
    @ops(itertools.chain(op_db, foreach_op_db))
    def test_dispatch_symbolic_meta_inplace(self, device, dtype, op):
        self._run_dispatch_meta_test(device, dtype, op, symbolic_meta=True, inplace=True)

    @skipIfCrossRef
    @suppress_warnings
    # only test one dtype, as output stride behavior is the same for all dtypes
    @ops(itertools.chain(op_db, foreach_op_db), dtypes=OpDTypes.any_common_cpu_cuda_one)
    # Only test on CUDA, as CUDA kernel's stride is the reference
    @onlyCUDA
    def test_dispatch_symbolic_meta_outplace_all_strides(self, device, dtype, op):
        self._run_dispatch_meta_test(device, dtype, op, symbolic_meta=True, inplace=False, all_stride_variants=True)

    @skipIfCrossRef
    @suppress_warnings
    # only test one dtype, as output stride behavior is the same for all dtypes
    @ops(itertools.chain(op_db, foreach_op_db), dtypes=OpDTypes.any_common_cpu_cuda_one)
    # Only test on CUDA, as CUDA kernel's stride is the reference
    @onlyCUDA
    def test_dispatch_symbolic_meta_inplace_all_strides(self, device, dtype, op):
        self._run_dispatch_meta_test(device, dtype, op, symbolic_meta=True, inplace=True, all_stride_variants=True)

    @skipIfCrossRef
    @suppress_warnings
    # only test one dtype, as output stride behavior is the same for all dtypes
    @ops(binary_ufuncs, allowed_dtypes=(torch.float32,))
    # Only test on CUDA, as CUDA kernel's stride is the reference
    @onlyCUDA
    def test_binary_ufuncs_mixed_dtype(self, device, dtype, op):
        make_arg = partial(
            make_tensor,
            device=device,
        )

        def sample_input(op, device, dtype, requires_grad, **kwargs):
            yield SampleInput(
                make_arg((S,), dtype=dtype), make_arg((S,), dtype=torch.float16)
            )

        op = copy.copy(op)
        op.sample_inputs_func = sample_input

        self._run_dispatch_meta_test(device, dtype, op, symbolic_meta=True, inplace=False)


    def test_empty_quantized(self):
        r = torch.empty(2 ** 52, device='meta', dtype=torch.qint8)
        self.assertEqual(r.device.type, 'meta')

    def test_nan_to_num(self):
        t = torch.tensor([float('nan'), float('inf'), -float('inf'), 3.14], device='meta')
        r = t.nan_to_num()
        self.assertEqual(r.device.type, 'meta')

    def test_inplace_masked_fill_error(self):
        t = torch.randn(3, 3, device='meta')
        with self.assertRaisesRegex(RuntimeError, "doesn't match the broadcast"):
            t.masked_fill_((t > 0).unsqueeze(0), 0.1)

    def test_inplace_bin_ops_error(self):
        t = torch.randn(3, 3, device='meta')
        for op in (torch.Tensor.add_, torch.Tensor.sub_, torch.Tensor.mul_, torch.Tensor.div_,
                   torch.Tensor.logical_and_, torch.Tensor.logical_or_, torch.Tensor.logical_xor_):
            with self.assertRaisesRegex(RuntimeError, "doesn't match the broadcast"):
                op(t, t.clone().unsqueeze(0))

    @onlyCPU
    def test_meta_autograd_no_error(self):
        with torch.library._scoped_library("meta_test", "DEF") as lib:
            with torch.library._scoped_library("meta_test", "IMPL", "CPU") as impl_cpu:
                with torch.library._scoped_library("meta_test", "IMPL", "Meta") as impl_meta:
                    def foo_impl(x):
                        return x + 1

                    lib.define("foo(Tensor a) -> Tensor")
                    impl_meta.impl("foo", foo_impl)
                    impl_cpu.impl("foo", foo_impl)

                    a = torch.ones(2, device='meta')
                    # The point of the test is that this should not error:
                    # We have a fallthrough kernel registered to the AutogradMeta
                    # key for custom ops, so it's fine that `foo()` doesn't have
                    # an autograd kernel.
                    b = torch.ops.meta_test.foo.default(a)

    def test_huber_loss_backward(self):
        inps = [torch.rand(2**52, device='meta') for _ in range(3)]
        r = torch.ops.aten.huber_loss_backward(*inps, 0, 1.0)
        self.assertEqual(r.device.type, 'meta')
        self.assertEqual(r.shape, inps[0].shape)

    def _norm_backwards_test_helper(self, op, args, output_mask, expected_shapes):

        dtype = torch.float32
        device = "meta"

        # test functional call
        grads = op(*args, output_mask)

        def assertEqualShapes(res, exp):
            self.assertIsNone(res) if exp is None else self.assertEqual(exp, res.shape)

        assertEqualShapes(grads[0], expected_shapes[0])
        assertEqualShapes(grads[1], expected_shapes[1])
        assertEqualShapes(grads[2], expected_shapes[2])

        out_kwargs = {
            f"out{i}": torch.empty(0, device=device, dtype=dtype)
            for i in range(len(output_mask))
        }

        # test call with out parameters
        grads = op(*args, output_mask, **out_kwargs)

        def assertEqualShapes(res, exp):
            self.assertEqual(exp, res.shape) if exp is not None else True

        assertEqualShapes(out_kwargs["out0"], expected_shapes[0])
        assertEqualShapes(out_kwargs["out1"], expected_shapes[1])
        assertEqualShapes(out_kwargs["out2"], expected_shapes[2])

    @onlyCPU
    @parametrize("output_mask", list(itertools.product([True, False], [True, False], [True, False])))
    def test_layer_norm_backward(self, output_mask):
        from torch.testing._internal.common_methods_invocations import sample_inputs_layer_norm

        device = "meta"
        dtype = torch.float32

        samples = sample_inputs_layer_norm(None, device, dtype, requires_grad=False)

        for sample in samples:
            with self.subTest(sample=sample):
                # handle optional weight and bias
                if len(sample.args) != 3:
                    sample.args = (*sample.args, *([None] * (3 - len(sample.args))))

                grad_out = torch.ones_like(sample.input)
                normalized_shape, weight, bias = sample.args
                ndims_after_reduction = sample.input.ndim - len(normalized_shape)
                mean_shape = grad_out.shape[:ndims_after_reduction]
                mean = torch.zeros(mean_shape, device=device, dtype=dtype)
                rstd = torch.zeros(mean_shape, device=device, dtype=dtype)

                expected_shapes = (
                    sample.input.shape if output_mask[0] else None,
                    weight.shape if output_mask[1] and weight is not None else None,
                    bias.shape if output_mask[2] and bias is not None else None)

                args = [grad_out, sample.input, normalized_shape, mean, rstd, weight, bias]

                self._norm_backwards_test_helper(torch.ops.aten.native_layer_norm_backward,
                                                 args, output_mask, expected_shapes)

    @onlyCPU
    @parametrize("output_mask", list(itertools.product([True, False], [True, False], [True, False])))
    def test_group_norm_backward(self, output_mask):
        from torch.testing._internal.common_methods_invocations import sample_inputs_group_norm

        # input, (args) num_groups, (kwargs) weight, bias eps
        device = "meta"
        dtype = torch.float32
        samples = sample_inputs_group_norm(None, device, dtype, requires_grad=False)

        for sample in samples:
            with self.subTest(sample=sample):
                grad_out = torch.ones_like(sample.input)
                N, C = sample.input.shape[:2]
                HxW = torch.prod(torch.as_tensor(sample.input.shape[2:]), dtype=torch.int32).item()
                group = sample.args[0]
                mean = torch.zeros((N, group), device=device, dtype=dtype)
                rstd = torch.zeros((N, group), device=device, dtype=dtype)
                weight = torch.zeros((C), device=device, dtype=dtype)

                args = [grad_out, sample.input, mean, rstd, weight, N, C, HxW, group]

                expected_shapes = (
                    sample.input.shape if output_mask[0] else None,
                    weight.shape if output_mask[1] else None,
                    weight.shape if output_mask[2] else None)

                # test functional call
                self._norm_backwards_test_helper(torch.ops.aten.native_group_norm_backward,
                                                 args, output_mask, expected_shapes)

    @onlyCPU
    @parametrize("output_mask", list(itertools.product([True], [True, False], [True, False])))
    def test_batch_norm_backward(self, output_mask):
        from torch.testing._internal.common_methods_invocations import sample_inputs_batch_norm

        # input, (args) num_groups, (kwargs) weight, bias eps
        device = "meta"
        dtype = torch.float32
        samples = sample_inputs_batch_norm(None, device, dtype, requires_grad=False)

        for sample in samples:
            with self.subTest(sample=sample):

                if sample.input.dim() < 2:
                    continue

                grad_out = torch.ones_like(sample.input)
                running_mean, running_var, weight, bias = sample.args
                train = sample.kwargs.get("training", True)
                save_mean = torch.zeros((sample.input.shape[1], ), device=device, dtype=dtype) if train else None
                save_invstd = torch.zeros((sample.input.shape[1], ), device=device, dtype=dtype) if train else None

                args = [grad_out, sample.input, weight, running_mean, running_var,
                        save_mean, save_invstd, train, sample.kwargs.get("eps", 1e-5)]

                expected_shapes = (
                    sample.input.shape,
                    torch.Size([sample.input.shape[1]]) if output_mask[1] else None,
                    torch.Size([sample.input.shape[1]]) if output_mask[2] else None)

                self._norm_backwards_test_helper(torch.ops.aten.native_batch_norm_backward,
                                                 args, output_mask, expected_shapes)

    def test_fill__alias_relationship(self):
        inps = torch.rand(2**52, device='meta')
        r = torch.ops.aten.fill_(inps, 1.0)
        # aten.fill_ returns an aliase
        self.assertEqual(id(inps), id(r))

        # aten.fill returns a new tensor
        r2 = torch.ops.aten.fill(inps, 1.0)
        self.assertNotEqual(id(inps), id(r2))

    def test_meta__fused_moving_avg_obs_fq_helper(self, device):
        from torch.ao.quantization import FusedMovingAvgObsFakeQuantize
        to_meta = MetaConverter()

        x = torch.randn(5, 5, device=device)
        running_min_op = torch.tensor(float("inf"), device=device)
        running_max_op = torch.tensor(float("-inf"), device=device)
        avg_const = 0.01
        scale = torch.tensor([1.0], device=device)
        zero_point = torch.tensor([0], dtype=torch.int, device=device)

        mod = FusedMovingAvgObsFakeQuantize()
        torch.ao.quantization.enable_fake_quant(mod)
        torch.ao.quantization.enable_observer(mod)
        mod.to(device)

        meta_x = to_meta(x)

        args = [
            x,
            mod.observer_enabled,
            mod.fake_quant_enabled,
            running_min_op,
            running_max_op,
            scale,
            zero_point,
            avg_const,
            0,
            255,
            0,
        ]

        meta_args = args.copy()
        meta_args[0] = meta_x

        kwargss = [
            {},
            {"per_row_fake_quant": False, "symmetric_quant": False},
            {"per_row_fake_quant": False, "symmetric_quant": True},
        ]

        for kwargs in kwargss:
            ref_out = aten._fused_moving_avg_obs_fq_helper.default(*args, **kwargs)
            meta_out = aten._fused_moving_avg_obs_fq_helper.default(*meta_args, **kwargs)

            self.assertEqual(ref_out[0].size(), meta_out[0].size())
            self.assertEqual(ref_out[0].stride(), meta_out[0].stride())
            self.assertEqual(ref_out[1].size(), meta_out[1].size())
            self.assertEqual(ref_out[1].stride(), meta_out[1].stride())

    def test_cdist_forward(self, device):
        to_meta = MetaConverter()
        x1 = torch.rand([3, 2], device=device)
        x2 = torch.rand([2, 2], device=device)
        p = 2.0
        for compute_mode in (None, 1, 2):
            ref = aten._cdist_forward.default(x1, x2, p, compute_mode)
            res = aten._cdist_forward.default(to_meta(x1), to_meta(x2), p, compute_mode)
            self.assertEqual(res.device.type, 'meta')
            self.assertEqual(ref.shape, res.shape)

    def test_quantized_embedding_bag(self):
        tab_shape = [8, 128]
        emb_size, ind_len, off_len = tab_shape[0], 32, 33
        f_table = torch.from_numpy((np.random.random_sample(tab_shape) + 1).astype(np.float32))
        q_table = torch.ops.quantized.embedding_bag_byte_prepack(f_table)
        indices = torch.from_numpy(np.random.randint(low=0, high=emb_size, size=ind_len)).int()
        max_length = len(indices) // (off_len - 1)
        if max_length > 20:
            max_length = 20
        np_lengths = np.random.randint(0, max_length + 1, size=off_len - 1).astype(np.int32)
        offsets = torch.cat([torch.zeros([1]), torch.cumsum(torch.from_numpy(np_lengths), 0)]).int()

        eb = torch.ops.quantized.embedding_bag_byte_rowwise_offsets(
            q_table.to(device="meta"),
            indices.to(device="meta"),
            offsets.to(device="meta"),
            mode=0,  # sum
            per_sample_weights=None,
            include_last_offset=True,
        )
        self.assertEqual(eb.shape, [32, 128])
        self.assertEqual(eb.dtype, torch.float32)
        self.assertEqual(eb.untyped_storage().data_ptr(), 0)

    # Tests mean and max.
    # Can't easily test sum, because there is a fast path for sum which
    # causes offset2bag to not get allocated... but the backward function
    # needs it, and the offset2bag computation lives inside the
    # derivatives.yaml formula directly, so there is no way to access it.
    # To test sum, need to manually compute offset2bag
    @parametrize("mode", [1, 2])
    def test_embedding_bag_dense_backward(self, mode):
        weight = torch.randn(4, 3, requires_grad=True)
        indices = torch.tensor([1, 0, 2, 1, 3])
        offsets = torch.tensor([0, 2, 3, 5])
        scale_grad_by_freq = False
        sparse = False
        per_sample_weights = None
        include_last_offset = False
        padding_idx = -1

        output, offset2bag, bag_size, maximum_indices = torch.ops.aten._embedding_bag.default(
            weight, indices, offsets, scale_grad_by_freq, mode, sparse, per_sample_weights, include_last_offset, padding_idx
        )
        grad = torch.randn_like(output)

        # Call the function with example inputs
        grad_weight = torch.ops.aten._embedding_bag_dense_backward.default(
            grad, indices, offset2bag, bag_size, maximum_indices, weight.size(0),
            scale_grad_by_freq, mode, per_sample_weights, padding_idx
        )
        meta_grad_weight = torch.ops.aten._embedding_bag_dense_backward.default(
            grad.to('meta'), indices.to('meta'), offset2bag.to('meta'), bag_size.to('meta'),
            maximum_indices.to('meta'), weight.size(0),
            scale_grad_by_freq, mode, per_sample_weights, padding_idx
        )
        self.assertEqual(grad_weight.to('meta'), meta_grad_weight)

    def test_segment_reduce_backward(self):
        grad = torch.ones(16, dtype=torch.float)
        output = torch.ones(16, dtype=torch.float)
        data = torch.ones(16, dtype=torch.float)
        reduce_str = 'max'
        lengths = torch.ones(16, dtype=torch.long)

        out = torch.ops.aten._segment_reduce_backward(grad, output, data, reduce_str, lengths=lengths)
        out_meta = torch.ops.aten._segment_reduce_backward(
            grad.to(device='meta'),
            output.to(device='meta'),
            data.to(device='meta'),
            reduce_str,
            lengths=lengths.to(device='meta'),
        )
        self.assertEqual(out.shape, out_meta.shape)
        self.assertEqual(out.stride(), out_meta.stride())
        self.assertEqual(out.dtype, out_meta.dtype)
        self.assertEqual(out.layout, out_meta.layout)

        # noncontiguous
        grad = torch.ones(16, 2, dtype=torch.float)[:, 1]
        data = torch.ones(16, 2, dtype=torch.float)[:, 1]
        out = torch.ops.aten._segment_reduce_backward(grad, output, data, reduce_str, lengths=lengths)
        out_meta = torch.ops.aten._segment_reduce_backward(
            grad.to(device='meta'),
            output.to(device='meta'),
            data.to(device='meta'),
            reduce_str,
            lengths=lengths.to(device='meta'),
        )
        self.assertEqual(out.shape, out_meta.shape)
        self.assertEqual(out.stride(), out_meta.stride())
        self.assertEqual(out.dtype, out_meta.dtype)
        self.assertEqual(out.layout, out_meta.layout)

    def test_embedding_bag_dense_backward_per_sample_weights(self):
        weight = torch.randn(4, 3, requires_grad=True)
        indices = torch.tensor([1, 0, 2, 1, 3])
        offsets = torch.tensor([0, 2, 3, 5])
        scale_grad_by_freq = False
        sparse = False
        mode = 0
        per_sample_weights = torch.randn(5, requires_grad=True)
        include_last_offset = False
        padding_idx = -1

        output, offset2bag, bag_size, maximum_indices = torch.ops.aten._embedding_bag.default(
            weight, indices, offsets, scale_grad_by_freq, mode, sparse, per_sample_weights, include_last_offset, padding_idx
        )
        grad = torch.randn_like(output)

        # Call the function with example inputs
        grad_weight = torch.ops.aten._embedding_bag_per_sample_weights_backward.default(
            grad, weight, indices, offsets, offset2bag, mode, padding_idx
        )
        meta_grad_weight = torch.ops.aten._embedding_bag_per_sample_weights_backward.default(
            grad.to('meta'), weight.to('meta'), indices.to('meta'),
            offsets.to('meta'), offset2bag.to('meta'), mode, padding_idx
        )
        self.assertEqual(grad_weight.to('meta'), meta_grad_weight)

    # opinfo test is using aten.fill_, it's not testing aten.fill
    @onlyCUDA
    def test_fill_stride(self):
        to_meta = MetaConverter()
        sample_args = [torch.rand(2, 2, 2, 2), 1.0]

        for args in get_strided_args(sample_args):
            meta_args = to_meta(args)
            ref_out = torch.ops.aten.fill(*args)
            meta_out = torch.ops.aten.fill(*meta_args)
            self.assertEqual(ref_out.size(), meta_out.size())
            self.assertEqual(ref_out.stride(), meta_out.stride())


    def test_map_location_deserialize(self):
        import io

        t = torch.rand(10)
        b = io.BytesIO()

        torch.save(t, b)
        b.seek(0)
        r = torch.load(b, map_location=torch.device("meta"))
        self.assertEqual(r.device.type, 'meta')
        self.assertEqual(r.shape, t.shape)
        self.assertEqual(r.dtype, t.dtype)
        self.assertEqual(r.storage().data_ptr(), 0)

    def test_embedding_bag_byte_prepack(self):
        batch_size = 10
        num_embeddings = 80
        embedding_dim = [128, 256, 512]
        res_shape = [[batch_size, num_embeddings, ed + 8] for ed in embedding_dim]
        for ed, rs in zip(embedding_dim, res_shape):
            weight = torch.randn(batch_size, num_embeddings, ed, dtype=torch.float32)
            res = torch.ops.quantized.embedding_bag_byte_prepack(weight.to(device="meta"))
            self.assertEqual(res.shape, rs)
            self.assertEqual(res.dtype, torch.float32)
            self.assertEqual(res.untyped_storage().data_ptr(), 0)

    def test_embedding_bag_byte_unpack(self):
        batch_size = 10
        num_embeddings = 80
        embedding_dim = [128, 256, 512]
        res_shape = [[batch_size, num_embeddings, ed] for ed in embedding_dim]
        for ed, rs in zip(embedding_dim, res_shape):
            packed_weight = torch.randn(batch_size, num_embeddings, ed + 8, dtype=torch.float32)
            res = torch.ops.quantized.embedding_bag_byte_unpack(packed_weight.to(device="meta"))
            self.assertEqual(res.shape, rs)
            self.assertEqual(res.dtype, torch.float32)
            self.assertEqual(res.untyped_storage().data_ptr(), 0)

    def test_index_select_out(self):
        def f():
            input = torch.randn([8, 16], device='meta')
            index = torch.tensor([2, 1, 6, 7, 3, 1, 7, 5, 6, 7], device='meta')
            out = torch.empty([10, 16], device='meta')
            return torch.index_select(input=input, dim=0, index=index, out=out)
        with enable_python_dispatcher():
            out = f()
            self.assertEqual(out.shape, [10, 16])

    def test_local_scalar_dense_call(self):
        with self.assertRaisesRegex(RuntimeError, "cannot be called on meta tensors"):
            meta_tensor = torch.randn(1, device='meta')
            meta_tensor.item()

<<<<<<< HEAD
    def test_triangular_solve_out(self):
        # Get what's the expected output for the given example.
        A = torch.randn(2, 2).triu()
        b = torch.randn(2, 3)
        out = torch.triangular_solve(b, A)

        # Call the function again, transforming every tensor input (including the out tensor)
        # into a meta tensor.
        meta_out = tree_map_only(torch.Tensor, lambda t: t.to("meta"), out)
        torch.triangular_solve(b.to("meta"), A.to("meta"), out=meta_out)

        self.assertEqual(out[0].shape, meta_out[0].shape)
        self.assertEqual(out[0].dtype, meta_out[0].dtype)

        self.assertEqual(out[1].shape, meta_out[1].shape)
        self.assertEqual(out[1].dtype, meta_out[1].dtype)

    def test_meta_consistency_out_dtype_mismatch_pow_Tensor_Scalar(self):
        S = (5,)

        def run(device):
            a = torch.rand(S, device=device, dtype=torch.float32)
            b = 2
            out = torch.empty(S, device=device, dtype=torch.float64)

            try:
                torch.pow(a, b, out=out)
            except Exception as e:
                return e

        cpu_err = run("cpu")
        meta_err = run("meta")

        if cpu_err is None and meta_err is not None:
            raise RuntimeError("cpu didn't fail, but meta did.") from meta_err
        elif cpu_err is not None and meta_err is None:
            raise RuntimeError("cpu failed, but meta didn't.") from cpu_err


=======
>>>>>>> 4268ea83
instantiate_device_type_tests(TestMeta, globals())

def print_op_str_if_not_supported(op_str):
    op = OperatorName.parse(op_str)
    packet = getattr(torch.ops.aten, str(op.name))
    overload = getattr(packet, op.overload_name if op.overload_name else "default")
    if any(overload in d for d in [meta_dispatch_skips, meta_dispatch_device_skips['cuda']]):
        print(f"{overload}  # SKIP")
    if any(overload in d for d in [meta_dispatch_expected_failures, meta_dispatch_device_expected_failures['cuda']]):
        print(overload)


if __name__ == "__main__":
    COMPARE_XLA = os.getenv('PYTORCH_COMPARE_XLA', None)
    if COMPARE_XLA is not None:
        with open(COMPARE_XLA) as f:
            d = yaml.load(f, Loader=YamlLoader)
            ops = d.get("full_codegen", []) + d.get("supported", []) + d.get("autograd", [])
            for op_str in ops:
                print_op_str_if_not_supported(op_str)
        sys.exit(0)

    COMPARE_TEXT = os.getenv('PYTORCH_COMPARE_TEXT', None)
    if COMPARE_TEXT is not None:
        with open(COMPARE_TEXT) as f:
            for op_str in f:
                print_op_str_if_not_supported(op_str.strip())
        sys.exit(0)

    run_tests()<|MERGE_RESOLUTION|>--- conflicted
+++ resolved
@@ -1755,23 +1755,6 @@
             meta_tensor = torch.randn(1, device='meta')
             meta_tensor.item()
 
-<<<<<<< HEAD
-    def test_triangular_solve_out(self):
-        # Get what's the expected output for the given example.
-        A = torch.randn(2, 2).triu()
-        b = torch.randn(2, 3)
-        out = torch.triangular_solve(b, A)
-
-        # Call the function again, transforming every tensor input (including the out tensor)
-        # into a meta tensor.
-        meta_out = tree_map_only(torch.Tensor, lambda t: t.to("meta"), out)
-        torch.triangular_solve(b.to("meta"), A.to("meta"), out=meta_out)
-
-        self.assertEqual(out[0].shape, meta_out[0].shape)
-        self.assertEqual(out[0].dtype, meta_out[0].dtype)
-
-        self.assertEqual(out[1].shape, meta_out[1].shape)
-        self.assertEqual(out[1].dtype, meta_out[1].dtype)
 
     def test_meta_consistency_out_dtype_mismatch_pow_Tensor_Scalar(self):
         S = (5,)
@@ -1795,8 +1778,6 @@
             raise RuntimeError("cpu failed, but meta didn't.") from cpu_err
 
 
-=======
->>>>>>> 4268ea83
 instantiate_device_type_tests(TestMeta, globals())
 
 def print_op_str_if_not_supported(op_str):
