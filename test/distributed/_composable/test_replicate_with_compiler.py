--- conflicted
+++ resolved
@@ -216,37 +216,22 @@
         ]
         self._test_compile(use_gpu=False, no_sync=True)
 
-<<<<<<< HEAD
-    @unittest.skipIf(not HAS_GPU, "Inductor+gpu needs triton and recent GPU arch")
-    @skip_if_rocm
-=======
-    @unittest.skipIf(not has_triton(), "Inductor+gpu needs triton and recent GPU arch")
+    @unittest.skipIf(not HAS_GPU, "Inductor+gpu needs triton and recent GPU arch")
     @skip_if_rocm_multiprocess
->>>>>>> dacf0c48
     @skip_if_lt_x_gpu(2)
     @torch._inductor.config.patch(reorder_for_locality=False)
     def test_compile_gpu(self):
         self._test_compile(use_gpu=True, no_sync=False, checkpoint=False)
 
-<<<<<<< HEAD
-    @unittest.skipIf(not HAS_GPU, "Inductor+gpu needs triton and recent GPU arch")
-    @skip_if_rocm
-=======
-    @unittest.skipIf(not has_triton(), "Inductor+gpu needs triton and recent GPU arch")
+    @unittest.skipIf(not HAS_GPU, "Inductor+gpu needs triton and recent GPU arch")
     @skip_if_rocm_multiprocess
->>>>>>> dacf0c48
     @skip_if_lt_x_gpu(2)
     @torch._inductor.config.patch(reorder_for_locality=False)
     def test_compile_gpu_ac(self):
         self._test_compile(use_gpu=True, no_sync=False, checkpoint=True)
 
-<<<<<<< HEAD
-    @unittest.skipIf(not HAS_GPU, "Inductor+gpu needs triton and recent GPU arch")
-    @skip_if_rocm
-=======
-    @unittest.skipIf(not has_triton(), "Inductor+gpu needs triton and recent GPU arch")
+    @unittest.skipIf(not HAS_GPU, "Inductor+gpu needs triton and recent GPU arch")
     @skip_if_rocm_multiprocess
->>>>>>> dacf0c48
     @skip_if_lt_x_gpu(2)
     def test_compile_bf16(self):
         def setup(model, compiled_replicate_model, compiled_ddp_model) -> None:
@@ -259,13 +244,8 @@
 
         self._test_compile(use_gpu=True, no_sync=False, setup_func=setup)
 
-<<<<<<< HEAD
-    @unittest.skipIf(not HAS_GPU, "Inductor+gpu needs triton and recent GPU arch")
-    @skip_if_rocm
-=======
-    @unittest.skipIf(not has_triton(), "Inductor+gpu needs triton and recent GPU arch")
+    @unittest.skipIf(not HAS_GPU, "Inductor+gpu needs triton and recent GPU arch")
     @skip_if_rocm_multiprocess
->>>>>>> dacf0c48
     @skip_if_lt_x_gpu(2)
     def test_compile_fp16(self):
         def setup(model, compiled_replicate_model, compiled_ddp_model) -> None:
@@ -281,13 +261,8 @@
             use_gpu=True, no_sync=False, setup_func=setup, no_inductor=True
         )
 
-<<<<<<< HEAD
-    @unittest.skipIf(not HAS_GPU, "Inductor+gpu needs triton and recent GPU arch")
-    @skip_if_rocm
-=======
-    @unittest.skipIf(not has_triton(), "Inductor+gpu needs triton and recent GPU arch")
+    @unittest.skipIf(not HAS_GPU, "Inductor+gpu needs triton and recent GPU arch")
     @skip_if_rocm_multiprocess
->>>>>>> dacf0c48
     @skip_if_lt_x_gpu(2)
     def test_compile_backward_only(self):
         self._test_compile(use_gpu=True, no_sync=False, no_compile_forward=True)
@@ -410,13 +385,8 @@
     def tearDown(self):
         dist.destroy_process_group()
 
-<<<<<<< HEAD
-    @unittest.skipIf(not HAS_GPU, "Inductor+gpu needs triton and recent GPU arch")
-    @skip_if_rocm
-=======
-    @unittest.skipIf(not has_triton(), "Inductor+gpu needs triton and recent GPU arch")
+    @unittest.skipIf(not HAS_GPU, "Inductor+gpu needs triton and recent GPU arch")
     @skipIfRocm
->>>>>>> dacf0c48
     def test_ddp_tp(self):
         ref_model = Net()
         compiled_replicate_model = deepcopy(ref_model)
