# Owner(s): ["module: c10d"]
import threading
import unittest
from typing import List

import torch
import torch.distributed as dist
import torch.distributed._functional_collectives as funcol
from torch._C import FileCheck
from torch._inductor.utils import fresh_inductor_cache, run_and_get_triton_code
from torch.distributed._functional_collectives import (
    all_gather_into_tensor_coalesced,
    all_gather_tensor,
    all_reduce,
    all_reduce_coalesced,
    all_to_all_single,
    AsyncCollectiveTensor,
    reduce_scatter_tensor,
    reduce_scatter_tensor_coalesced,
)
from torch.testing._internal.common_distributed import (
    MultiProcessTestCase,
    requires_nccl,
    skip_if_lt_x_gpu,
)
from torch.testing._internal.common_utils import (  # type: ignore[attr-defined]
    run_tests,
    TestCase,
)
from torch.testing._internal.distributed.fake_pg import FakeStore
from torch.testing._internal.inductor_utils import HAS_GPU


def load_test_module(name):
    import sys
    from importlib.machinery import SourceFileLoader
    from pathlib import Path
    from unittest import mock

    testdir = Path(__file__).absolute().parent.parent
    with mock.patch("sys.path", [*sys.path, str(testdir)]):
        return SourceFileLoader(
            name, str(testdir / f"{name.replace('.', '/')}.py")
        ).load_module()


AOTIRunnerUtil = load_test_module("inductor.test_aot_inductor_utils").AOTIRunnerUtil

import sys


if not dist.is_available():
    print("distributed package not available, skipping tests", file=sys.stderr)
    sys.exit(0)


@requires_nccl()
class TestWithNCCL(MultiProcessTestCase):
    def setUp(self) -> None:
        super().setUp()
        self._spawn_processes()

    @property
    def world_size(self) -> int:
        return 2

    @property
    def ranks(self) -> List[int]:
        return list(range(self.world_size))

    @property
    def device(self) -> torch.device:
        return torch.device(f"cuda:{self.rank}")

    def _init_process_group(self) -> None:
        # Allow testing aoti after torch.compile
        torch._inductor.config.triton.store_cubin = True
        torch._inductor.config.debug = True

        torch.cuda.set_device(self.device)
        store = dist.FileStore(self.file_name, self.world_size)
        dist.init_process_group(
            backend="nccl",
            world_size=self.world_size,
            rank=self.rank,
            store=store,
        )
        torch._C._distributed_c10d._register_process_group("default", dist.group.WORLD)

    @skip_if_lt_x_gpu(2)
    def test_all_reduce_single(self) -> None:
        self._init_process_group()

        input = torch.full((10, 10), float(self.rank), device=self.device)
        output = torch.ops._c10d_functional.all_reduce(
            input,
            "avg",
            "default",
        )
        output = torch.ops._c10d_functional.wait_tensor(output)
        assert id(output) != id(input)
        expect = sum(self.ranks) / self.world_size
        assert output.eq(expect).all()

        # Test Python API and AsyncCollectiveTensor
        output = all_reduce(
            input,
            "avg",
            "default",
        )
        assert isinstance(output, AsyncCollectiveTensor)
        assert not output.completed
        assert output.eq(expect).all()
        assert output.completed

    @skip_if_lt_x_gpu(2)
    def test_all_reduce_single_(self) -> None:
        self._init_process_group()

        input = torch.full((10, 10), float(self.rank), device=self.device)
        output = torch.ops._c10d_functional.all_reduce_(
            input,
            "avg",
            "default",
        )
        output = torch.ops._c10d_functional.wait_tensor(output)
        assert id(output) == id(input)
        expect = sum(self.ranks) / self.world_size
        assert output.eq(expect).all()

    @skip_if_lt_x_gpu(2)
    def test_all_reduce_coalesced(self) -> None:
        self._init_process_group()

        inputs = [
            torch.full((i, i), float(self.rank * i), device=self.device)
            for i in range(10)
        ]
        outputs = torch.ops._c10d_functional.all_reduce_coalesced(
            inputs,
            "avg",
            "default",
        )
        for i, (output, input) in enumerate(zip(outputs, inputs)):
            output = torch.ops._c10d_functional.wait_tensor(output)
            assert id(output) != id(input)
            assert output.eq(sum(self.ranks) / self.world_size * i).all()

        # Test Python API and AsyncCollectiveTensor
        outputs = all_reduce_coalesced(
            inputs,
            "avg",
            "default",
        )
        for i, (output, input) in enumerate(zip(outputs, inputs)):
            assert not output.completed
            assert output.eq(sum(self.ranks) / self.world_size * i).all()
            assert output.completed

    @skip_if_lt_x_gpu(2)
    def test_all_reduce_coalesced_(self) -> None:
        self._init_process_group()

        inputs = [
            torch.full((i, i), float(self.rank * i), device=self.device)
            for i in range(10)
        ]
        outputs = torch.ops._c10d_functional.all_reduce_coalesced_(
            inputs,
            "avg",
            "default",
        )
        for i, (output, input) in enumerate(zip(outputs, inputs)):
            output = torch.ops._c10d_functional.wait_tensor(output)
            assert id(output) == id(input)
            assert output.eq(sum(self.ranks) / self.world_size * i).all()

    @skip_if_lt_x_gpu(2)
    def test_all_gather_into_tensor_single(self) -> None:
        self._init_process_group()

        input = torch.full((10, 10), float(self.rank), device=self.device)
        output = torch.ops._c10d_functional.all_gather_into_tensor(
            input,
            self.world_size,
            "default",
        )
        output = torch.ops._c10d_functional.wait_tensor(output)
        expect = torch.cat(
            [
                torch.full((10, 10), float(rank), device=self.device)
                for rank in self.ranks
            ]
        )
        assert torch.allclose(output, expect)
        assert output.eq(expect).all()

        # Test out-variant of all_gather_into_tensor
        output = torch.empty(expect.shape, device=self.device)
        output = torch.ops._c10d_functional.all_gather_into_tensor_out(
            input,
            self.world_size,
            "default",
            out=output,
        )
        output = torch.ops._c10d_functional.wait_tensor(output)
        assert torch.allclose(output, expect)
        assert output.eq(expect).all()

        # Test Python API and AsyncCollectiveTensor
        output = all_gather_tensor(
            input,
            0,
            "default",
        )
        assert isinstance(output, AsyncCollectiveTensor)
        assert not output.completed
        assert output.eq(expect).all()
        assert output.completed

    @unittest.skipIf(not HAS_GPU, "Inductor+gpu needs triton and recent GPU arch")
    @skip_if_lt_x_gpu(2)
    # https://github.com/pytorch/pytorch/issues/126338
    def test_inductor_dtypeview_memory_leak(self):
        self._init_process_group()

        def func(arg: torch.Tensor) -> torch.Tensor:
            ag0 = torch.ops._c10d_functional.all_gather_into_tensor.default(
                arg,
                self.world_size,
                "default",
            )
            ag0_view = torch.ops.aten.view.dtype(ag0, torch.int32)
            return funcol.wait_tensor(ag0_view)

        arg = torch.full(
            (10, 10),
            float(self.rank),
            device=self.device,
            dtype=torch.float32,
        )
        compiled = torch.compile(func)
        mem_usage = {}
        # check if the aten.view.dtype is compiled to aten.view.dtype
        code = run_and_get_triton_code(compiled, arg)
        (
            FileCheck()
            .check("torch.ops._c10d_functional.wait_tensor.default(aten.view.dtype")
            .run(code)
        )
        # check memory leak
        for i in range(1, 10):
            mem_usage[i] = torch.cuda.max_memory_allocated()
            compiled(arg)

        assert mem_usage[9] == mem_usage[8]

    @skip_if_lt_x_gpu(2)
    def test_all_gather_into_tensor_coalesced(self) -> None:
        self._init_process_group()

        inputs = [
            torch.full((10, 10), float(self.rank * i), device=self.device)
            for i in range(10)
        ]
        outputs = torch.ops._c10d_functional.all_gather_into_tensor_coalesced(
            inputs,
            self.world_size,
            "default",
        )
        expect = [
            torch.cat(
                [
                    torch.full((10, 10), float(rank) * i, device=self.device)
                    for rank in self.ranks
                ]
            )
            for i in range(10)
        ]
        for i, output in enumerate(outputs):
            output = torch.ops._c10d_functional.wait_tensor(output)
            assert output.eq(expect[i]).all()

        # Test Python API and AsyncCollectiveTensor
        outputs = all_gather_into_tensor_coalesced(
            inputs,
            "default",
        )
        for i, output in enumerate(outputs):
            assert not output.completed
            assert output.eq(expect[i]).all()
            assert output.completed

    @skip_if_lt_x_gpu(2)
    def test_reduce_scatter_tensor_single(self) -> None:
        self._init_process_group()

        input = torch.tensor(self.ranks, device=self.device)
        output = torch.ops._c10d_functional.reduce_scatter_tensor(
            input,
            "avg",
            self.world_size,
            "default",
        )
        output = torch.ops._c10d_functional.wait_tensor(output)
        assert output.eq(self.rank).all()

        # Test Python API and AsyncCollectiveTensor
        output = reduce_scatter_tensor(
            input,
            "avg",
            0,
            "default",
        )
        assert isinstance(output, AsyncCollectiveTensor)
        assert not output.completed
        assert output.eq(self.rank).all()
        assert output.completed

    @skip_if_lt_x_gpu(2)
    def test_reduce_scatter_tensor_coalesced(self) -> None:
        self._init_process_group()

        inputs = [torch.tensor(self.ranks, device=self.device) * i for i in range(10)]
        outputs = torch.ops._c10d_functional.reduce_scatter_tensor_coalesced(
            inputs,
            "avg",
            self.world_size,
            "default",
        )
        for i, output in enumerate(outputs):
            output = torch.ops._c10d_functional.wait_tensor(output)
            assert output.eq(self.rank * i).all()

        # Test Python API and AsyncCollectiveTensor
        outputs = reduce_scatter_tensor_coalesced(
            inputs,
            "avg",
            [0] * 10,
            "default",
        )
        for i, output in enumerate(outputs):
            assert not output.completed
            assert output.eq(self.rank * i).all()
            assert output.completed

    @skip_if_lt_x_gpu(2)
    def test_all_to_all_single(self) -> None:
        self._init_process_group()
        torch.cuda.set_device(self.device)

        torch.manual_seed(42)
        send_sz_matrix = torch.randint(0, 20, (self.world_size, self.world_size))

        input_split_sizes = send_sz_matrix[self.rank].tolist()
        output_split_sizes = send_sz_matrix[:, self.rank].tolist()
        input = torch.full((sum(input_split_sizes),), float(self.rank)).cuda()

        output = torch.ops._c10d_functional.all_to_all_single(
            input,
            output_split_sizes,
            input_split_sizes,
            "default",
        )
        output = torch.ops._c10d_functional.wait_tensor(output)
        expect = torch.cat(
            [
                torch.full((sz,), float(rank)).cuda()
                for rank, sz in enumerate(output_split_sizes)
            ]
        )
        assert output.eq(expect).all()

        # Test Python API and AsyncCollectiveTensor
        output = all_to_all_single(
            input, output_split_sizes, input_split_sizes, "default"
        )
        assert not output.completed
        assert output.eq(expect).all()
        assert output.completed

    @skip_if_lt_x_gpu(2)
    def test_broadcast(self) -> None:
        self._init_process_group()

        input = torch.full((10, 10), float(self.rank), device=self.device)
        output = torch.ops._c10d_functional.broadcast(
            input,
            1,
            "default",
        )
        output = torch.ops._c10d_functional.wait_tensor(output)
        assert id(output) != id(input)
        expect = 1
        assert output.eq(expect).all()

        # Test Python API and AsyncCollectiveTensor
        output = funcol.broadcast(
            input,
            1,
            "default",
        )
        assert isinstance(output, AsyncCollectiveTensor)
        assert not output.completed
        assert output.eq(expect).all()
        assert output.completed

    @skip_if_lt_x_gpu(2)
    def test_wait_tensor(self) -> None:
        self._init_process_group()

        input = torch.full((10, 10), float(self.rank), device=self.device)
        self.assertEqual(torch._C._distributed_c10d._get_work_registry_size(), 0)
        output = torch.ops._c10d_functional.all_reduce(
            input,
            "avg",
            "default",
        )
        self.assertEqual(torch._C._distributed_c10d._get_work_registry_size(), 1)
        torch.ops._c10d_functional.wait_tensor(output)
        # `wait_tensor(output)` will pop the work from the work registry immediately
        self.assertEqual(torch._C._distributed_c10d._get_work_registry_size(), 0)

    @skip_if_lt_x_gpu(2)
    def test_unwaited(self) -> None:
        # Verify that the process can terminate gracefully
        # even with unwaited tensors
        self._init_process_group()

        input = torch.full((10, 10), float(self.rank), device=self.device)
<<<<<<< HEAD
        torch.ops._c10d_functional.all_reduce(
=======
        self.assertEqual(torch._C._distributed_c10d._get_work_registry_size(), 0)
        output = torch.ops._c10d_functional.all_reduce(
>>>>>>> efa9d1e0
            input,
            "avg",
            "default",
        )
        self.assertEqual(torch._C._distributed_c10d._get_work_registry_size(), 1)

    @skip_if_lt_x_gpu(2)
    def test_py_work(self) -> None:
        self._init_process_group()

        wait_called = False

        class MyWork(dist.Work):
            def wait(self, _):
                nonlocal wait_called
                wait_called = True

        tensor = torch.rand(2, 2)
        torch._C._distributed_c10d._register_work(tensor, MyWork())
        torch.ops._c10d_functional.wait_tensor(tensor)
        self.assertTrue(wait_called)

    @unittest.skipIf(not HAS_GPU, "Inductor+gpu needs triton and recent GPU arch")
    @skip_if_lt_x_gpu(2)
    @fresh_inductor_cache()
    def test_threading(self):
        self._init_process_group()
        device = torch.device(f"cuda:{self.rank}")

        def func(arg: torch.Tensor) -> torch.Tensor:
            buf0 = arg + 42
            ar0 = funcol.all_reduce(buf0, "avg", "0")
            ar0 = funcol.wait_tensor(ar0)
            return ar0 + 1

        arg = torch.rand(4, 4, device=device)
        func(arg)

        compiled = torch.compile(func, fullgraph=True)
        code = run_and_get_triton_code(compiled, arg)
        FileCheck().check("all_reduce_.default(buf0, 'avg', '0')").run(code)

        # Unless explicitly specified (e.g. in a custom runtime), the process
        # group registry is shared among all threads in a process. Here we
        # verify that a process group registered in main thread can be resolved
        # in a different thread.
        class TestThread(threading.Thread):
            def run(self):
                self.exc = None
                try:
                    func(arg)
                    compiled(arg)
                except BaseException as exc:
                    self.exc = exc

            def join(self):
                threading.Thread.join(self)
                if self.exc:
                    raise self.exc

        t = TestThread()
        t.start()
        t.join()


class CompileTest(TestCase):
    def setUp(self):
        # Allow testing aoti after torch.compile
        torch._inductor.config.triton.store_cubin = True
        torch._inductor.config.debug = True

        self.rank = 0
        self.world_size = 2
        torch.cuda.set_device("cuda:0")

        store = FakeStore()
        dist.init_process_group(
            backend="fake",
            world_size=self.world_size,
            rank=self.rank,
            store=store,
        )

    def tearDown(self):
        dist.destroy_process_group()

    @unittest.skipIf(not HAS_GPU, "Inductor+gpu needs triton and recent GPU arch")
    @fresh_inductor_cache()
    def test_inductor_all_reduce_single(self):
        def func(arg: torch.Tensor) -> torch.Tensor:
            buf0 = arg + 42
            # Expect in-place with inductor allocated buf
            ar0 = funcol.all_reduce(buf0, "avg", "0")
            ar0 = funcol.wait_tensor(ar0)
            # Expect no in-place with graph input
            ar1 = funcol.all_reduce(arg, "avg", "0")
            ar1 = funcol.wait_tensor(ar1)
            return ar0, ar1

        arg = torch.rand(4, 4, device="cuda")
        compiled = torch.compile(func)

        code = run_and_get_triton_code(compiled, arg)
        (
            FileCheck()
            .check("buf0 = empty")
            .check("buf7 = empty")
            # Expect in-place with inductor allocated buf
            .check("torch.ops._c10d_functional.all_reduce_.default(buf0")
            .check("torch.ops._c10d_functional.wait_tensor.default(buf0")
            # Expect no in-place with graph input (buf5 is a clone)
            .check("torch.ops._c10d_functional.all_reduce_.default(buf7")
            .check("torch.ops._c10d_functional.wait_tensor.default(buf7")
            # Expect no extra copy on return
            .check("return (buf0, buf7, )")
            .run(code)
        )
        assert "= torch.ops._c10d_functional.wait_tensor.default" not in code

        # Test aoti
        AOTIRunnerUtil.run("cuda", func, (arg,))
        torch.cuda.synchronize()

    @unittest.skipIf(not HAS_GPU, "Inductor+gpu needs triton and recent GPU arch")
    @fresh_inductor_cache()
    def test_inductor_all_reduce_coalesced(self):
        def func(args: List[torch.Tensor]) -> torch.Tensor:
            bufs = [arg + 42 for arg in args]
            # Expect in-place with inductor allocated buf
            ar0 = funcol.all_reduce_coalesced(bufs, "avg", "0")
            ar0 = [funcol.wait_tensor(out) for out in ar0]
            # Expect no in-place with graph input
            ar1 = funcol.all_reduce_coalesced(args, "avg", "0")
            ar1 = [funcol.wait_tensor(out) for out in ar1]
            return ar0, ar1

        args = [torch.rand(4, 4, device="cuda") for _ in range(2)]
        compiled = torch.compile(func)
        code = run_and_get_triton_code(compiled, args)
        (
            FileCheck()
            .check("buf0 = empty")
            .check("buf5 = empty")
            .check("buf1 = empty")
            .check("buf6 = empty")
            # Expect in-place with inductor allocated buf
            .check(
                "torch.ops._c10d_functional.all_reduce_coalesced_"
                ".default([buf0, buf1]"
            )
            # Expect no in-place with graph input (buf5, buf6 are clones)
            .check(
                "torch.ops._c10d_functional.all_reduce_coalesced_"
                ".default([buf5, buf6]"
            )
            .check("torch.ops._c10d_functional.wait_tensor.default(buf0")
            .check("torch.ops._c10d_functional.wait_tensor.default(buf1")
            .check("torch.ops._c10d_functional.wait_tensor.default(buf5")
            .check("torch.ops._c10d_functional.wait_tensor.default(buf6")
            # Expect no extra copy on return
            .check("return (buf0, buf1, buf5, buf6, )")
            .run(code)
        )
        assert "= torch.ops._c10d_functional.wait_tensor.default" not in code

        # Test aoti
        out = AOTIRunnerUtil.run("cuda", func, (args,))  # noqa: F841
        torch.cuda.synchronize()

    @unittest.skipIf(not HAS_GPU, "Inductor+gpu needs triton and recent GPU arch")
    @fresh_inductor_cache()
    def test_inductor_inplace_op_on_view(self):
        def func(arg: torch.Tensor) -> torch.Tensor:
            buf0 = (arg + 10)[:2]
            ar0 = funcol.all_reduce(buf0, "avg", "0")
            ar0 = funcol.wait_tensor(ar0)
            return ar0

        arg = torch.rand(4, 4, device="cuda")
        compiled = torch.compile(func)

        code = run_and_get_triton_code(compiled, arg)
        (
            FileCheck()
            .check("buf0 = empty")
            # We always call .contiguous() on the input to all_reduce_,
            # so input will not be a view anymore.
            .check("torch.ops._c10d_functional.all_reduce_.default(buf0")
            .check("torch.ops._c10d_functional.wait_tensor.default(buf0")
            .check("return (buf0")
            .run(code)
        )

    @unittest.skipIf(not HAS_GPU, "Inductor+gpu needs triton and recent GPU arch")
    @fresh_inductor_cache()
    def test_inductor_all_reduce_non_contig_input(self):
        def func(arg: torch.Tensor) -> torch.Tensor:
            ar0 = funcol.all_reduce(arg, "avg", "0")
            ar0 = funcol.wait_tensor(ar0)
            # Expect allocation
            return ar0

        arg = torch.rand(4, 4, device="cuda").T
        compiled = torch.compile(func)

        code = run_and_get_triton_code(compiled, arg)
        # clone induced by non contig input
        assert "torch.ops._c10d_functional.wait_tensor.default" in code

        def func2(arg: torch.Tensor) -> torch.Tensor:
            torch.ops._c10d_functional.all_reduce_(arg, "avg", "0")
            return arg

        compiled = torch.compile(func)

        code = run_and_get_triton_code(compiled, arg)
        # clone induced by non contig input
        assert "torch.ops._c10d_functional.wait_tensor.default" in code

    @unittest.skipIf(not HAS_GPU, "Inductor+gpu needs triton and recent GPU arch")
    @fresh_inductor_cache()
    def test_inductor_reuse_buffer_after_inplace_collective(self):
        def func(arg: torch.Tensor) -> torch.Tensor:
            # Expect allocation
            buf0 = arg + 42
            ar0 = funcol.all_reduce(buf0, "avg", "0")
            ar0 = funcol.wait_tensor(ar0)
            # Expect allocation
            buf1 = torch.mm(arg, ar0)
            # Expect buf0 to be reused
            buf2 = torch.mm(arg, buf1)
            return buf1, buf2

        arg = torch.rand(4, 4, device="cuda")
        compiled = torch.compile(func)
        code = run_and_get_triton_code(compiled, arg)
        (
            FileCheck()
            # Expect allocation
            .check("buf0 = empty")
            .check("torch.ops._c10d_functional.all_reduce_.default(buf0")
            .check("torch.ops._c10d_functional.wait_tensor.default(buf0")
            # Expect allocation
            .check("buf7 = empty")
            .check("extern_kernels.mm(arg0_1, buf0, out=buf7")
            # Expect buf0 to be reused
            .check("buf8 = buf0; del buf0  # reuse")
            .check("extern_kernels.mm(arg0_1, buf7, out=buf8")
            # Expect no extra copy on return
            .check("return (buf7, buf8, )")
            .run(code)
        )
        assert "= torch.ops._c10d_functional.wait_tensor.default" not in code

    @unittest.skipIf(not HAS_GPU, "Inductor+gpu needs triton and recent GPU arch")
    @fresh_inductor_cache()
    def test_inductor_all_gather_into_tensor_single(self):
        def func(arg: torch.Tensor) -> torch.Tensor:
            ag0 = funcol.all_gather_tensor(arg, 0, "0")
            ag0 = funcol.wait_tensor(ag0)
            return ag0

        arg = torch.rand(4, 4, device="cuda")
        compiled = torch.compile(func)
        code = run_and_get_triton_code(compiled, arg)
        (
            FileCheck()
            .check(
                "buf0 = torch.ops._c10d_functional.all_gather_into_tensor.default(arg0_1"
            )
            .check("torch.ops._c10d_functional.wait_tensor.default(buf0")
            # Expect no extra copy on return
            .check("return (buf0, )")
            .run(code)
        )
        assert "= torch.ops._c10d_functional.wait_tensor.default" not in code

        # Test aoti
        AOTIRunnerUtil.run("cuda", func, (arg,))
        torch.cuda.synchronize()

    @unittest.skipIf(not HAS_GPU, "Inductor+gpu needs triton and recent GPU arch")
    @fresh_inductor_cache()
    def test_inductor_all_gather_into_tensor_coalesced(self):
        def func(args: List[torch.Tensor]) -> torch.Tensor:
            ag0 = funcol.all_gather_into_tensor_coalesced(args, "0")
            ag0 = [funcol.wait_tensor(out) for out in ag0]
            return ag0

        args = [torch.rand(4, 4, device="cuda") for _ in range(4)]
        compiled = torch.compile(func)
        code = run_and_get_triton_code(compiled, args)
        (
            FileCheck()
            .check(
                "buf0 = torch.ops._c10d_functional.all_gather_into_tensor_coalesced"
                ".default([arg3_1, arg2_1, arg1_1, arg0_1]"
            )
            .check("buf1 = buf0[0]")
            .check("buf2 = buf0[1]")
            .check("buf3 = buf0[2]")
            .check("buf4 = buf0[3]")
            .check("torch.ops._c10d_functional.wait_tensor.default(buf1")
            .check("torch.ops._c10d_functional.wait_tensor.default(buf2")
            .check("torch.ops._c10d_functional.wait_tensor.default(buf3")
            .check("torch.ops._c10d_functional.wait_tensor.default(buf4")
            # Expect no extra copy on return
            .check("return (buf1, buf2, buf3, buf4, )")
            .run(code)
        )

        # Test aoti
        out = AOTIRunnerUtil.run("cuda", func, (args,))  # noqa: F841
        torch.cuda.synchronize()

    @unittest.skipIf(not HAS_GPU, "This is a GPU test!")
    @fresh_inductor_cache()
    def test_wait_tensor(self):
        def func(arg: torch.Tensor) -> torch.Tensor:
            t = torch.ops._c10d_functional.all_reduce(arg, "avg", "0")
            return funcol.wait_tensor(t)

        # Test aoti
        arg = torch.rand(4, 4, device="cuda")
        compiled = torch.compile(func)
        code = run_and_get_triton_code(compiled, arg)
        (
            FileCheck()
            .check("torch.ops._c10d_functional.wait_tensor.default(buf0")
            .check("return (buf0, )")
            .run(code)
        )

        # Test aoti
        out = AOTIRunnerUtil.run("cuda", func, (arg,))
        torch.cuda.synchronize()

    @unittest.skipIf(not HAS_GPU, "Inductor+gpu needs triton and recent GPU arch")
    @fresh_inductor_cache()
    def test_inductor_reduce_scatter_tensor_single(self):
        def func(arg: torch.Tensor) -> torch.Tensor:
            rs0 = funcol.reduce_scatter_tensor(arg, "avg", 0, "0")
            rs0 = funcol.wait_tensor(rs0)
            return rs0

        arg = torch.rand(4, 4, device="cuda")
        compiled = torch.compile(func)
        code = run_and_get_triton_code(compiled, arg)
        (
            FileCheck()
            .check(
                "buf0 = torch.ops._c10d_functional.reduce_scatter_tensor.default(arg0_1"
            )
            .check("torch.ops._c10d_functional.wait_tensor.default(buf0")
            # Expect no extra copy on return
            .check("return (buf0, )")
            .run(code)
        )

        # Test aoti
        AOTIRunnerUtil.run("cuda", func, (arg,))
        torch.cuda.synchronize()

    @unittest.skipIf(not HAS_GPU, "Inductor+gpu needs triton and recent GPU arch")
    @fresh_inductor_cache()
    def test_inductor_reduce_scatter_tensor_coalesced(self):
        def func(args: List[torch.Tensor]) -> torch.Tensor:
            rs0 = funcol.reduce_scatter_tensor_coalesced(
                args, "avg", [0] * len(args), "0"
            )
            rs0 = [funcol.wait_tensor(out) for out in rs0]
            return rs0

        args = [torch.rand(4, 4, device="cuda") for _ in range(4)]
        compiled = torch.compile(func)
        code = run_and_get_triton_code(compiled, args)
        (
            FileCheck()
            .check(
                "buf0 = torch.ops._c10d_functional.reduce_scatter_tensor_coalesced"
                ".default([arg0_1, arg1_1, arg2_1, arg3_1]"
            )
            .check("buf1 = buf0[0]")
            .check("buf2 = buf0[1]")
            .check("buf3 = buf0[2]")
            .check("buf4 = buf0[3]")
            .check("torch.ops._c10d_functional.wait_tensor.default(buf1")
            .check("torch.ops._c10d_functional.wait_tensor.default(buf2")
            .check("torch.ops._c10d_functional.wait_tensor.default(buf3")
            .check("torch.ops._c10d_functional.wait_tensor.default(buf4")
            # Expect no extra copy on return
            .check("return (buf1, buf2, buf3, buf4, )")
            .run(code)
        )

        # Test aoti
        AOTIRunnerUtil.run("cuda", func, (args,))
        torch.cuda.synchronize()

    @unittest.skipIf(not HAS_GPU, "Inductor+gpu needs triton and recent GPU arch")
    @fresh_inductor_cache()
    def test_inductor_all_to_all_single(self):
        def _tolist_with_constrain_as_size(tensor):
            lst = tensor.tolist()
            for elem in lst:
                torch._check_is_size(elem)
            return lst

        def func(
            input: torch.Tensor,
            output_split_sizes: torch.Tensor,
            input_split_sizes: torch.Tensor,
        ) -> torch.Tensor:
            output = funcol.all_to_all_single(
                input,
                _tolist_with_constrain_as_size(output_split_sizes),
                _tolist_with_constrain_as_size(input_split_sizes),
                "0",
            )
            return funcol.wait_tensor(output)

        torch.manual_seed(42)
        send_sz_matrix = torch.randint(0, 20, (self.world_size, self.world_size))

        input_split_sizes = send_sz_matrix[self.rank]
        output_split_sizes = send_sz_matrix[:, self.rank].contiguous()
        input = torch.full((input_split_sizes.sum().item(),), float(self.rank)).cuda()

        with torch._dynamo.config.patch(
            dynamic_shapes=True,
            capture_dynamic_output_shape_ops=True,
            capture_scalar_outputs=True,
        ):
            compiled = torch.compile(func, dynamic=True)
            code = run_and_get_triton_code(
                compiled, input, output_split_sizes, input_split_sizes
            )
        (
            FileCheck()
            .check_regex(
                "torch.ops._c10d_functional.all_to_all_single.default\\("
                "arg\\d+_\\d+, \\[u\\d+, u\\d+\\], \\[u\\d+, u\\d+\\]"
            )
            .check("torch.ops._c10d_functional.wait_tensor.default(")
            .run(code)
        )

    @unittest.skipIf(not HAS_GPU, "Inductor+gpu needs triton and recent GPU arch")
    @fresh_inductor_cache()
    def test_inductor_broadcast(self):
        def func(arg: torch.Tensor) -> torch.Tensor:
            buf0 = arg + 42
            # Expect in-place with inductor allocated buf
            br0 = funcol.broadcast(buf0, 1, "0")
            br0 = funcol.wait_tensor(br0)
            # Expect no in-place with graph input
            br1 = funcol.broadcast(arg, 0, "0")
            br1 = funcol.wait_tensor(br1)
            return br0, br1

        arg = torch.rand(4, 4, device="cuda")
        compiled = torch.compile(func)

        code = run_and_get_triton_code(compiled, arg)
        (
            FileCheck()
            .check("buf0 = empty")
            .check("buf7 = empty")
            # Expect in-place with inductor allocated buf
            .check("torch.ops._c10d_functional.broadcast_.default(buf0")
            .check("torch.ops._c10d_functional.wait_tensor.default(buf0")
            # Expect no in-place with graph input (buf5 is a clone)
            .check("torch.ops._c10d_functional.broadcast_.default(buf7")
            .check("torch.ops._c10d_functional.wait_tensor.default(buf7")
            # Expect no extra copy on return
            .check("return (buf0, buf7, )")
            .run(code)
        )

        # Test aoti
        AOTIRunnerUtil.run("cuda", func, (arg,))
        torch.cuda.synchronize()

    @unittest.skipIf(not HAS_GPU, "Inductor+gpu needs triton and recent GPU arch")
    @fresh_inductor_cache()
    def test_ranks_and_tag(self):
        def func(arg: torch.Tensor) -> torch.Tensor:
            buf0 = arg + 42
            # Expect in-place with inductor allocated buf
            ar0 = funcol.all_reduce(buf0, "avg", [0, 1], "")
            ar0 = funcol.wait_tensor(ar0)
            # Expect no in-place with graph input
            ar1 = funcol.all_reduce(arg, "avg", [0, 1], "")
            ar1 = funcol.wait_tensor(ar1)
            return ar0, ar1

        arg = torch.rand(4, 4, device="cuda")
        compiled = torch.compile(func, fullgraph=True)

        code = run_and_get_triton_code(compiled, arg)
        (FileCheck().check("all_reduce_.default(buf0, 'avg', '0')").run(code))


if __name__ == "__main__":
    run_tests()<|MERGE_RESOLUTION|>--- conflicted
+++ resolved
@@ -428,12 +428,8 @@
         self._init_process_group()
 
         input = torch.full((10, 10), float(self.rank), device=self.device)
-<<<<<<< HEAD
+        self.assertEqual(torch._C._distributed_c10d._get_work_registry_size(), 0)
         torch.ops._c10d_functional.all_reduce(
-=======
-        self.assertEqual(torch._C._distributed_c10d._get_work_registry_size(), 0)
-        output = torch.ops._c10d_functional.all_reduce(
->>>>>>> efa9d1e0
             input,
             "avg",
             "default",
@@ -768,7 +764,7 @@
         )
 
         # Test aoti
-        out = AOTIRunnerUtil.run("cuda", func, (arg,))
+        AOTIRunnerUtil.run("cuda", func, (arg,))
         torch.cuda.synchronize()
 
     @unittest.skipIf(not HAS_GPU, "Inductor+gpu needs triton and recent GPU arch")
