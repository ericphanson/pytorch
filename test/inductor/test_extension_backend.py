# Owner(s): ["module: inductor"]
import os
import sys
import unittest

import torch
import torch._dynamo
import torch.utils.cpp_extension
from torch._C import FileCheck


try:
    from extension_backends.cpp.extension_codegen_backend import (  # @manual=fbcode//caffe2/test/inductor/extension_backends:extension_codegen_backend  # noqa: B950
        ExtensionCppWrapperCodegen,
        ExtensionScheduling,
        ExtensionWrapperCodegen,
    )
except ImportError:
    from .extension_backends.cpp.extension_codegen_backend import (
        ExtensionCppWrapperCodegen,
        ExtensionScheduling,
        ExtensionWrapperCodegen,
    )

import torch._inductor.config as config
from torch._inductor import cpu_vec_isa, metrics
from torch._inductor.codegen import cpp_utils
from torch._inductor.codegen.common import (
    get_scheduling_for_device,
    get_wrapper_codegen_for_device,
    register_backend_for_device,
)
from torch.testing._internal.common_utils import IS_FBCODE, IS_MACOS


try:
    try:
        from . import test_torchinductor
    except ImportError:
        import test_torchinductor  # @manual=fbcode//caffe2/test/inductor:test_inductor-library
except unittest.SkipTest:
    if __name__ == "__main__":
        sys.exit(0)
    raise


run_and_get_cpp_code = test_torchinductor.run_and_get_cpp_code
TestCase = test_torchinductor.TestCase


<<<<<<< HEAD
@unittest.skipIf(IS_FBCODE, "cpp_extension doesn't work in fbcode right now")
class ExtensionBackendTests(TestCase):
=======
class BaseExtensionBackendTests(TestCase):
>>>>>>> 6016b8a9
    module = None

    @classmethod
    def setUpClass(cls):
        super().setUpClass()

        # Build Extension
        torch.testing._internal.common_utils.remove_cpp_extensions_build_root()
        source_file_path = os.path.dirname(os.path.abspath(__file__))
        source_file = os.path.join(
            source_file_path, "extension_backends/cpp/extension_device.cpp"
        )
        cls.module = torch.utils.cpp_extension.load(
            name="extension_device",
            sources=[
                str(source_file),
            ],
            extra_cflags=["-g"],
            verbose=True,
        )

    @classmethod
    def tearDownClass(cls):
        cls._stack.close()
        super().tearDownClass()

        torch.testing._internal.common_utils.remove_cpp_extensions_build_root()

    def setUp(self):
        torch._dynamo.reset()
        super().setUp()

        # cpp extensions use relative paths. Those paths are relative to
        # this file, so we'll change the working directory temporarily
        self.old_working_dir = os.getcwd()
        os.chdir(os.path.dirname(os.path.abspath(__file__)))
        assert self.module is not None

    def tearDown(self):
        super().tearDown()
        torch._dynamo.reset()

        # return the working directory (see setUp)
        os.chdir(self.old_working_dir)


@unittest.skipIf(IS_FBCODE, "cpp_extension doesn't work in fbcode right now")
class ExtensionBackendTests(BaseExtensionBackendTests):
    def test_open_device_registration(self):
        torch.utils.rename_privateuse1_backend("extension_device")
        torch._register_device_module("extension_device", self.module)

        register_backend_for_device(
            "extension_device",
            ExtensionScheduling,
            ExtensionWrapperCodegen,
            ExtensionCppWrapperCodegen,
        )
        self.assertTrue(
            get_scheduling_for_device("extension_device") == ExtensionScheduling
        )
        self.assertTrue(
            get_wrapper_codegen_for_device("extension_device")
            == ExtensionWrapperCodegen
        )
        self.assertTrue(
            get_wrapper_codegen_for_device("extension_device", True)
            == ExtensionCppWrapperCodegen
        )

        self.assertFalse(self.module.custom_op_called())
        device = self.module.custom_device()
        x = torch.empty(2, 16).to(device=device).fill_(1)
        self.assertTrue(self.module.custom_op_called())
        y = torch.empty(2, 16).to(device=device).fill_(2)
        z = torch.empty(2, 16).to(device=device).fill_(3)
        ref = torch.empty(2, 16).fill_(5)

        self.assertTrue(x.device == device)
        self.assertTrue(y.device == device)
        self.assertTrue(z.device == device)

        def fn(a, b, c):
            return a * b + c

        cpp_utils.DEVICE_TO_ATEN["extension_device"] = "at::kPrivateUse1"
        for cpp_wrapper_flag in [True, False]:
            with config.patch({"cpp_wrapper": cpp_wrapper_flag}):
                metrics.reset()
                opt_fn = torch.compile()(fn)
                _, code = run_and_get_cpp_code(opt_fn, x, y, z)
                if cpu_vec_isa.valid_vec_isa_list():
                    load_expr = "loadu"
                else:
                    load_expr = " = in_ptr0[static_cast<long>(i0)];"
                FileCheck().check("void").check(load_expr).check(
                    "extension_device"
                ).run(code)
                opt_fn(x, y, z)
                res = opt_fn(x, y, z)
                self.assertEqual(ref, res.to(device="cpu"))


if __name__ == "__main__":
    from torch._inductor.test_case import run_tests
    from torch.testing._internal.inductor_utils import HAS_CPU

    # cpp_extension doesn't work in fbcode right now
    if HAS_CPU and not IS_MACOS and not IS_FBCODE:
        run_tests(needs="filelock")<|MERGE_RESOLUTION|>--- conflicted
+++ resolved
@@ -48,12 +48,7 @@
 TestCase = test_torchinductor.TestCase
 
 
-<<<<<<< HEAD
-@unittest.skipIf(IS_FBCODE, "cpp_extension doesn't work in fbcode right now")
-class ExtensionBackendTests(TestCase):
-=======
 class BaseExtensionBackendTests(TestCase):
->>>>>>> 6016b8a9
     module = None
 
     @classmethod
