#pragma once
#include <ATen/core/Tensor.h>
#include <ATen/mps/MPSProfiler.h>
#include <ATen/native/mps/operations/FusedOptimizerOps.h>

namespace at::native::mps {

static constexpr int64_t kChunkSize = 65536;
static constexpr int64_t kmaxThreadGroups = 32;
static constexpr int64_t kmaxTensors = 32;

struct MetadataArguments { // the size of this struct must be less than 4 bytes
  uint numels[kmaxTensors];
  uint threadgroup_to_tensor[kmaxThreadGroups];
  uint threadgroup_to_chunk[kmaxThreadGroups];
};

struct FusedAdamEncodingFunctor {
  void operator()(id<MTLComputeCommandEncoder>& computeEncoder,
                  id<MTLBuffer>& tensorArgumentBuffer,
                  const MetadataArguments& metadata_arguments,
                  const double lr,
                  const double beta1,
                  const double beta2,
                  const double weight_decay,
                  const double eps,
                  const bool maximize) const {
    float lr_lv = lr;
    float beta1_lv = beta1;
    float beta2_lv = beta2;
    float weight_decay_lv = weight_decay;
    float eps_lv = eps;
    uint8_t maximize_lv = maximize;

<<<<<<< HEAD
    mtl_setArgs(computeEncoder, tensorArgumentBuffer, metadata_arguments, lr_lv, beta1_lv, beta2_lv, weight_decay_lv, eps_lv, maximize_lv);
=======
    [computeEncoder setBuffer:tensorArgumentBuffer offset:0 atIndex:0];
    [computeEncoder setBytes:&metadata_arguments length:sizeof(MetadataArguments) atIndex:1];
    mtl_setBytes(computeEncoder, lr_lv, 2);
    mtl_setBytes(computeEncoder, beta1_lv, 3);
    mtl_setBytes(computeEncoder, beta2_lv, 4);
    mtl_setBytes(computeEncoder, weight_decay_lv, 5);
    mtl_setBytes(computeEncoder, eps_lv, 6);
    mtl_setBytes(computeEncoder, maximize_lv, 7);
>>>>>>> 1ea24378
  }

  void operator()(id<MTLComputeCommandEncoder>& computeEncoder,
                  id<MTLBuffer>& tensorArgumentBuffer,
                  const MetadataArguments& metadata_arguments,
                  const at::Tensor& lr,
                  const double beta1,
                  const double beta2,
                  const double weight_decay,
                  const double eps,
                  const bool maximize) const {
    float beta1_lv = beta1;
    float beta2_lv = beta2;
    float weight_decay_lv = weight_decay;
    float eps_lv = eps;
    uint8_t maximize_lv = maximize;

<<<<<<< HEAD
    mtl_setArgs(computeEncoder, tensorArgumentBuffer, metadata_arguments, lr, beta1_lv, beta2_lv, weight_decay_lv, eps_lv, maximize_lv);
=======
    [computeEncoder setBuffer:tensorArgumentBuffer offset:0 atIndex:0];
    [computeEncoder setBytes:&metadata_arguments length:sizeof(MetadataArguments) atIndex:1];
    mtl_setBuffer(computeEncoder, lr, 2);
    mtl_setBytes(computeEncoder, beta1_lv, 3);
    mtl_setBytes(computeEncoder, beta2_lv, 4);
    mtl_setBytes(computeEncoder, weight_decay_lv, 5);
    mtl_setBytes(computeEncoder, eps_lv, 6);
    mtl_setBytes(computeEncoder, maximize_lv, 7);
>>>>>>> 1ea24378
  }
};

template <bool momentum>
struct FusedSgdEncodingFunctor {};

template <>
struct FusedSgdEncodingFunctor<true> {
<<<<<<< HEAD
  void operator()(
    id<MTLComputeCommandEncoder>& computeEncoder,
      id<MTLBuffer>& tensorArgumentBuffer,
      const MetadataArguments& metadata_arguments,
      const double weight_decay,
      const double momentum,
      const double lr,
      const double dampening,
      const bool nesterov,
      const bool maximize,
      const bool is_first_step
    ) const {
      float weight_decay_lv = weight_decay;
      float momentum_lv = momentum;
      float lr_lv = lr;
      float dampening_lv = dampening;
      uint8_t nesterov_lv = nesterov;
      uint8_t maximize_lv = maximize;
      uint8_t is_first_step_lv = is_first_step;

      mtl_setArgs(computeEncoder, tensorArgumentBuffer, metadata_arguments, weight_decay_lv, momentum_lv, lr_lv, dampening_lv, nesterov_lv, maximize_lv, is_first_step_lv);
  }

  void operator()(
    id<MTLComputeCommandEncoder>& computeEncoder,
      id<MTLBuffer>& tensorArgumentBuffer,
      const MetadataArguments& metadata_arguments,
      const double weight_decay,
      const double momentum,
      const at::Tensor& lr,
      const double dampening,
      const bool nesterov,
      const bool maximize,
      const bool is_first_step
    ) const {
      float weight_decay_lv = weight_decay;
      float momentum_lv = momentum;
      float dampening_lv = dampening;
      uint8_t nesterov_lv = nesterov;
      uint8_t maximize_lv = maximize;
      uint8_t is_first_step_lv = is_first_step;

      mtl_setArgs(computeEncoder, tensorArgumentBuffer, metadata_arguments, weight_decay_lv, momentum_lv, lr, dampening_lv, nesterov_lv, maximize_lv, is_first_step_lv);
=======
  void operator()(id<MTLComputeCommandEncoder>& computeEncoder,
                  id<MTLBuffer>& tensorArgumentBuffer,
                  const MetadataArguments& metadata_arguments,
                  const double weight_decay,
                  const double momentum,
                  const double lr,
                  const double dampening,
                  const bool nesterov,
                  const bool maximize,
                  const bool is_first_step) const {
    float weight_decay_lv = weight_decay;
    float momentum_lv = momentum;
    float lr_lv = lr;
    float dampening_lv = dampening;
    uint8_t nesterov_lv = nesterov;
    uint8_t maximize_lv = maximize;
    uint8_t is_first_step_lv = is_first_step;

    [computeEncoder setBuffer:tensorArgumentBuffer offset:0 atIndex:0];
    [computeEncoder setBytes:&metadata_arguments length:sizeof(MetadataArguments) atIndex:1];
    mtl_setBytes(computeEncoder, weight_decay_lv, 2);
    mtl_setBytes(computeEncoder, momentum_lv, 3);
    mtl_setBytes(computeEncoder, lr_lv, 4);
    mtl_setBytes(computeEncoder, dampening_lv, 5);
    mtl_setBytes(computeEncoder, nesterov_lv, 6);
    mtl_setBytes(computeEncoder, maximize_lv, 7);
    mtl_setBytes(computeEncoder, is_first_step_lv, 8);
  }

  void operator()(id<MTLComputeCommandEncoder>& computeEncoder,
                  id<MTLBuffer>& tensorArgumentBuffer,
                  const MetadataArguments& metadata_arguments,
                  const double weight_decay,
                  const double momentum,
                  const at::Tensor& lr,
                  const double dampening,
                  const bool nesterov,
                  const bool maximize,
                  const bool is_first_step) const {
    float weight_decay_lv = weight_decay;
    float momentum_lv = momentum;
    float dampening_lv = dampening;
    uint8_t nesterov_lv = nesterov;
    uint8_t maximize_lv = maximize;
    uint8_t is_first_step_lv = is_first_step;

    [computeEncoder setBuffer:tensorArgumentBuffer offset:0 atIndex:0];
    [computeEncoder setBytes:&metadata_arguments length:sizeof(MetadataArguments) atIndex:1];
    mtl_setBytes(computeEncoder, weight_decay_lv, 2);
    mtl_setBytes(computeEncoder, momentum_lv, 3);
    mtl_setBuffer(computeEncoder, lr, 4);
    mtl_setBytes(computeEncoder, dampening_lv, 5);
    mtl_setBytes(computeEncoder, nesterov_lv, 6);
    mtl_setBytes(computeEncoder, maximize_lv, 7);
    mtl_setBytes(computeEncoder, is_first_step_lv, 8);
>>>>>>> 1ea24378
  }
};

template <>
struct FusedSgdEncodingFunctor<false> {
<<<<<<< HEAD
  void operator()(
    id<MTLComputeCommandEncoder>& computeEncoder,
      id<MTLBuffer>& tensorArgumentBuffer,
      const MetadataArguments& metadata_arguments,
      const double weight_decay,
      const double lr,
      const bool maximize
    ) const {
      float weight_decay_lv = weight_decay;
      float lr_lv = lr;
      uint8_t maximize_lv = maximize;

      mtl_setArgs(computeEncoder, tensorArgumentBuffer, metadata_arguments, weight_decay_lv, lr_lv, maximize_lv);
  }

  void operator()(
    id<MTLComputeCommandEncoder>& computeEncoder,
      id<MTLBuffer>& tensorArgumentBuffer,
      const MetadataArguments& metadata_arguments,
      const double weight_decay,
      const at::Tensor& lr,
      const bool maximize
    ) const {
      float weight_decay_lv = weight_decay;
      uint8_t maximize_lv = maximize;

      mtl_setArgs(computeEncoder, tensorArgumentBuffer, metadata_arguments, weight_decay_lv, lr, maximize_lv);
=======
  void operator()(id<MTLComputeCommandEncoder>& computeEncoder,
                  id<MTLBuffer>& tensorArgumentBuffer,
                  const MetadataArguments& metadata_arguments,
                  const double weight_decay,
                  const double lr,
                  const bool maximize) const {
    float weight_decay_lv = weight_decay;
    float lr_lv = lr;
    uint8_t maximize_lv = maximize;

    [computeEncoder setBuffer:tensorArgumentBuffer offset:0 atIndex:0];
    [computeEncoder setBytes:&metadata_arguments length:sizeof(MetadataArguments) atIndex:1];
    mtl_setBytes(computeEncoder, weight_decay_lv, 2);
    mtl_setBytes(computeEncoder, lr_lv, 3);
    mtl_setBytes(computeEncoder, maximize_lv, 4);
  }

  void operator()(id<MTLComputeCommandEncoder>& computeEncoder,
                  id<MTLBuffer>& tensorArgumentBuffer,
                  const MetadataArguments& metadata_arguments,
                  const double weight_decay,
                  const at::Tensor& lr,
                  const bool maximize) const {
    float weight_decay_lv = weight_decay;
    uint8_t maximize_lv = maximize;

    [computeEncoder setBuffer:tensorArgumentBuffer offset:0 atIndex:0];
    [computeEncoder setBytes:&metadata_arguments length:sizeof(MetadataArguments) atIndex:1];
    mtl_setBytes(computeEncoder, weight_decay_lv, 2);
    mtl_setBuffer(computeEncoder, lr, 3);
    mtl_setBytes(computeEncoder, maximize_lv, 4);
>>>>>>> 1ea24378
  }
};

template <int depth, uint32_t kThreadGroupSize, typename encoder_func_t, typename... ArgTypes>
static void multi_tensor_apply_for_fused_optimizer(const std::string& kernel_name,
                                                   std::vector<std::vector<at::Tensor>>& tensor_lists,
                                                   at::TensorList state_steps,
                                                   encoder_func_t encode,
                                                   ArgTypes... args) {
  const auto num_tensors = tensor_lists[0].size();

  if (num_tensors == 0) {
    return;
  }

  TORCH_CHECK(tensor_lists.size() == depth, "Number of tensor lists has to match the depth");
  for (const auto& d : c10::irange(depth)) {
    TORCH_CHECK(tensor_lists[d][0].scalar_type() == at::ScalarType::Float ||
                    tensor_lists[d][0].scalar_type() == at::ScalarType::Half,
                "Only float and half are supported");
  }

  id<MTLDevice> device = MPSDevice::getInstance()->device();
  MPSStream* mpsStream = getCurrentMPSStream();

  // Remove comment for debugging
  /*
  mpsStream->addCompletedHandler(^(id<MTLCommandBuffer> cb) {
    [cb.logs enumerateObjectsUsingBlock:^(NSString* log, NSUInteger idx, BOOL* stop) {
      NSLog(@"MPSStream: %@", log);
      }
    ];
  });
  */

  dispatch_sync_with_rethrow(mpsStream->queue(), ^() {
    @autoreleasepool {
      id<MTLComputeCommandEncoder> computeEncoder = mpsStream->commandEncoder();
      auto [fusedOptimizerPSO, fusedOptimizerFunc] = getCPLState(kernel_name);

      // this function call is a no-op if MPS Profiler is not enabled
      getMPSProfiler().beginProfileKernel(fusedOptimizerPSO, kernel_name, {tensor_lists[0]});

      [computeEncoder setComputePipelineState:fusedOptimizerPSO];

      // BufferIndex is the index in the kernel function
      auto tensorArgumentEncoder = [[fusedOptimizerFunc newArgumentEncoderWithBufferIndex:0] autorelease];
      id<MTLBuffer> tensorArgumentBuffer = [[device newBufferWithLength:tensorArgumentEncoder.encodedLength
                                                                options:0] autorelease];
      [tensorArgumentEncoder setArgumentBuffer:tensorArgumentBuffer offset:0];

      int64_t tensor_loc = 0;
      int64_t threadgroup_loc = 0;
      MetadataArguments metadata_arguments;

      for (const auto tensor_index : c10::irange(num_tensors)) {
        // short-circuit to avoid adding empty tensors to tensorListMeta
        if (tensor_lists[0][tensor_index].numel() == 0) {
          continue;
        }

        for (const auto& d : c10::irange(depth)) {
          mtl_setBuffer(tensorArgumentEncoder, tensor_lists[d][tensor_index], d * kmaxTensors + tensor_loc);
          [computeEncoder useResource:getMTLBufferStorage(tensor_lists[d][tensor_index])
                                usage:MTLResourceUsageRead | MTLResourceUsageWrite];
        }
        if (state_steps.size() > 0) {
          mtl_setBuffer(tensorArgumentEncoder, state_steps[tensor_index], depth * kmaxTensors + tensor_loc);
          [computeEncoder useResource:getMTLBufferStorage(state_steps[tensor_index]) usage:MTLResourceUsageRead];
        }
        metadata_arguments.numels[tensor_loc] = tensor_lists[0][tensor_index].numel();

        tensor_loc++;

        const auto numel = tensor_lists[0][tensor_index].numel();
        const auto chunks = numel / kChunkSize + (numel % kChunkSize != 0);
        TORCH_CHECK(chunks > -1);

        for (const auto& chunk : c10::irange(chunks)) {
          metadata_arguments.threadgroup_to_tensor[threadgroup_loc] = tensor_loc - 1;
          metadata_arguments.threadgroup_to_chunk[threadgroup_loc] = chunk;

          threadgroup_loc++;

          const auto tensor_full = tensor_loc == kmaxTensors && chunk == chunks - 1;
          // Reach the maximum threadgroups per dispatch
          const auto blocks_full = threadgroup_loc == kmaxThreadGroups;

          if (tensor_full || blocks_full) {
            encode(computeEncoder, tensorArgumentBuffer, metadata_arguments, args...);
            MTLSize gridSize = MTLSizeMake(threadgroup_loc, 1, 1);
            uint32_t maxThreadsPerGroup = [fusedOptimizerPSO maxTotalThreadsPerThreadgroup];
            MTLSize threadGroupSize = MTLSizeMake(std::min(maxThreadsPerGroup, kThreadGroupSize), 1, 1);
            [computeEncoder dispatchThreadgroups:gridSize threadsPerThreadgroup:threadGroupSize];

            // Reset
            threadgroup_loc = 0;
            if (chunk == chunks - 1) {
              // last chunk
              tensor_loc = 0;
              tensorArgumentBuffer = [[device newBufferWithLength:tensorArgumentEncoder.encodedLength
                                                          options:0] autorelease];
              [tensorArgumentEncoder setArgumentBuffer:tensorArgumentBuffer offset:0];
            } else {
              // reuse the current tensor since the current one isn't done.
              metadata_arguments.numels[0] = metadata_arguments.numels[tensor_loc - 1];

              tensorArgumentBuffer = [[device newBufferWithLength:tensorArgumentEncoder.encodedLength
                                                          options:0] autorelease];
              [tensorArgumentEncoder setArgumentBuffer:tensorArgumentBuffer offset:0];

              for (const auto& d : c10::irange(depth)) {
                mtl_setBuffer(tensorArgumentEncoder, tensor_lists[d][tensor_index], d * kmaxTensors);
                [computeEncoder useResource:getMTLBufferStorage(tensor_lists[d][tensor_index])
                                      usage:MTLResourceUsageWrite | MTLResourceUsageRead];
              }
              if (state_steps.size() > 0) {
                mtl_setBuffer(tensorArgumentEncoder, state_steps[tensor_index], depth * kmaxTensors);
                [computeEncoder useResource:getMTLBufferStorage(state_steps[tensor_index]) usage:MTLResourceUsageRead];
              }
              tensor_loc = 1;
            }
          }
        }
      }

      if (threadgroup_loc != 0) {
        encode(computeEncoder, tensorArgumentBuffer, metadata_arguments, args...);
        MTLSize gridSize = MTLSizeMake(threadgroup_loc, 1, 1);
        uint32_t maxThreadsPerGroup = [fusedOptimizerPSO maxTotalThreadsPerThreadgroup];
        MTLSize threadGroupSize = MTLSizeMake(std::min(maxThreadsPerGroup, kThreadGroupSize), 1, 1);
        [computeEncoder dispatchThreadgroups:gridSize threadsPerThreadgroup:threadGroupSize];
      }

      getMPSProfiler().endProfileKernel(fusedOptimizerPSO);
    }
  });
}

} // namespace at::native::mps<|MERGE_RESOLUTION|>--- conflicted
+++ resolved
@@ -32,18 +32,15 @@
     float eps_lv = eps;
     uint8_t maximize_lv = maximize;
 
-<<<<<<< HEAD
-    mtl_setArgs(computeEncoder, tensorArgumentBuffer, metadata_arguments, lr_lv, beta1_lv, beta2_lv, weight_decay_lv, eps_lv, maximize_lv);
-=======
-    [computeEncoder setBuffer:tensorArgumentBuffer offset:0 atIndex:0];
-    [computeEncoder setBytes:&metadata_arguments length:sizeof(MetadataArguments) atIndex:1];
-    mtl_setBytes(computeEncoder, lr_lv, 2);
-    mtl_setBytes(computeEncoder, beta1_lv, 3);
-    mtl_setBytes(computeEncoder, beta2_lv, 4);
-    mtl_setBytes(computeEncoder, weight_decay_lv, 5);
-    mtl_setBytes(computeEncoder, eps_lv, 6);
-    mtl_setBytes(computeEncoder, maximize_lv, 7);
->>>>>>> 1ea24378
+    mtl_setArgs(computeEncoder,
+                tensorArgumentBuffer,
+                metadata_arguments,
+                lr_lv,
+                beta1_lv,
+                beta2_lv,
+                weight_decay_lv,
+                eps_lv,
+                maximize_lv);
   }
 
   void operator()(id<MTLComputeCommandEncoder>& computeEncoder,
@@ -61,18 +58,15 @@
     float eps_lv = eps;
     uint8_t maximize_lv = maximize;
 
-<<<<<<< HEAD
-    mtl_setArgs(computeEncoder, tensorArgumentBuffer, metadata_arguments, lr, beta1_lv, beta2_lv, weight_decay_lv, eps_lv, maximize_lv);
-=======
-    [computeEncoder setBuffer:tensorArgumentBuffer offset:0 atIndex:0];
-    [computeEncoder setBytes:&metadata_arguments length:sizeof(MetadataArguments) atIndex:1];
-    mtl_setBuffer(computeEncoder, lr, 2);
-    mtl_setBytes(computeEncoder, beta1_lv, 3);
-    mtl_setBytes(computeEncoder, beta2_lv, 4);
-    mtl_setBytes(computeEncoder, weight_decay_lv, 5);
-    mtl_setBytes(computeEncoder, eps_lv, 6);
-    mtl_setBytes(computeEncoder, maximize_lv, 7);
->>>>>>> 1ea24378
+    mtl_setArgs(computeEncoder,
+                tensorArgumentBuffer,
+                metadata_arguments,
+                lr,
+                beta1_lv,
+                beta2_lv,
+                weight_decay_lv,
+                eps_lv,
+                maximize_lv);
   }
 };
 
@@ -81,51 +75,6 @@
 
 template <>
 struct FusedSgdEncodingFunctor<true> {
-<<<<<<< HEAD
-  void operator()(
-    id<MTLComputeCommandEncoder>& computeEncoder,
-      id<MTLBuffer>& tensorArgumentBuffer,
-      const MetadataArguments& metadata_arguments,
-      const double weight_decay,
-      const double momentum,
-      const double lr,
-      const double dampening,
-      const bool nesterov,
-      const bool maximize,
-      const bool is_first_step
-    ) const {
-      float weight_decay_lv = weight_decay;
-      float momentum_lv = momentum;
-      float lr_lv = lr;
-      float dampening_lv = dampening;
-      uint8_t nesterov_lv = nesterov;
-      uint8_t maximize_lv = maximize;
-      uint8_t is_first_step_lv = is_first_step;
-
-      mtl_setArgs(computeEncoder, tensorArgumentBuffer, metadata_arguments, weight_decay_lv, momentum_lv, lr_lv, dampening_lv, nesterov_lv, maximize_lv, is_first_step_lv);
-  }
-
-  void operator()(
-    id<MTLComputeCommandEncoder>& computeEncoder,
-      id<MTLBuffer>& tensorArgumentBuffer,
-      const MetadataArguments& metadata_arguments,
-      const double weight_decay,
-      const double momentum,
-      const at::Tensor& lr,
-      const double dampening,
-      const bool nesterov,
-      const bool maximize,
-      const bool is_first_step
-    ) const {
-      float weight_decay_lv = weight_decay;
-      float momentum_lv = momentum;
-      float dampening_lv = dampening;
-      uint8_t nesterov_lv = nesterov;
-      uint8_t maximize_lv = maximize;
-      uint8_t is_first_step_lv = is_first_step;
-
-      mtl_setArgs(computeEncoder, tensorArgumentBuffer, metadata_arguments, weight_decay_lv, momentum_lv, lr, dampening_lv, nesterov_lv, maximize_lv, is_first_step_lv);
-=======
   void operator()(id<MTLComputeCommandEncoder>& computeEncoder,
                   id<MTLBuffer>& tensorArgumentBuffer,
                   const MetadataArguments& metadata_arguments,
@@ -143,16 +92,6 @@
     uint8_t nesterov_lv = nesterov;
     uint8_t maximize_lv = maximize;
     uint8_t is_first_step_lv = is_first_step;
-
-    [computeEncoder setBuffer:tensorArgumentBuffer offset:0 atIndex:0];
-    [computeEncoder setBytes:&metadata_arguments length:sizeof(MetadataArguments) atIndex:1];
-    mtl_setBytes(computeEncoder, weight_decay_lv, 2);
-    mtl_setBytes(computeEncoder, momentum_lv, 3);
-    mtl_setBytes(computeEncoder, lr_lv, 4);
-    mtl_setBytes(computeEncoder, dampening_lv, 5);
-    mtl_setBytes(computeEncoder, nesterov_lv, 6);
-    mtl_setBytes(computeEncoder, maximize_lv, 7);
-    mtl_setBytes(computeEncoder, is_first_step_lv, 8);
   }
 
   void operator()(id<MTLComputeCommandEncoder>& computeEncoder,
@@ -172,50 +111,21 @@
     uint8_t maximize_lv = maximize;
     uint8_t is_first_step_lv = is_first_step;
 
-    [computeEncoder setBuffer:tensorArgumentBuffer offset:0 atIndex:0];
-    [computeEncoder setBytes:&metadata_arguments length:sizeof(MetadataArguments) atIndex:1];
-    mtl_setBytes(computeEncoder, weight_decay_lv, 2);
-    mtl_setBytes(computeEncoder, momentum_lv, 3);
-    mtl_setBuffer(computeEncoder, lr, 4);
-    mtl_setBytes(computeEncoder, dampening_lv, 5);
-    mtl_setBytes(computeEncoder, nesterov_lv, 6);
-    mtl_setBytes(computeEncoder, maximize_lv, 7);
-    mtl_setBytes(computeEncoder, is_first_step_lv, 8);
->>>>>>> 1ea24378
+    mtl_setArgs(computeEncoder,
+                tensorArgumentBuffer,
+                metadata_arguments,
+                weight_decay_lv,
+                momentum_lv,
+                lr,
+                dampening_lv,
+                nesterov_lv,
+                maximize_lv,
+                is_first_step_lv);
   }
 };
 
 template <>
 struct FusedSgdEncodingFunctor<false> {
-<<<<<<< HEAD
-  void operator()(
-    id<MTLComputeCommandEncoder>& computeEncoder,
-      id<MTLBuffer>& tensorArgumentBuffer,
-      const MetadataArguments& metadata_arguments,
-      const double weight_decay,
-      const double lr,
-      const bool maximize
-    ) const {
-      float weight_decay_lv = weight_decay;
-      float lr_lv = lr;
-      uint8_t maximize_lv = maximize;
-
-      mtl_setArgs(computeEncoder, tensorArgumentBuffer, metadata_arguments, weight_decay_lv, lr_lv, maximize_lv);
-  }
-
-  void operator()(
-    id<MTLComputeCommandEncoder>& computeEncoder,
-      id<MTLBuffer>& tensorArgumentBuffer,
-      const MetadataArguments& metadata_arguments,
-      const double weight_decay,
-      const at::Tensor& lr,
-      const bool maximize
-    ) const {
-      float weight_decay_lv = weight_decay;
-      uint8_t maximize_lv = maximize;
-
-      mtl_setArgs(computeEncoder, tensorArgumentBuffer, metadata_arguments, weight_decay_lv, lr, maximize_lv);
-=======
   void operator()(id<MTLComputeCommandEncoder>& computeEncoder,
                   id<MTLBuffer>& tensorArgumentBuffer,
                   const MetadataArguments& metadata_arguments,
@@ -226,11 +136,7 @@
     float lr_lv = lr;
     uint8_t maximize_lv = maximize;
 
-    [computeEncoder setBuffer:tensorArgumentBuffer offset:0 atIndex:0];
-    [computeEncoder setBytes:&metadata_arguments length:sizeof(MetadataArguments) atIndex:1];
-    mtl_setBytes(computeEncoder, weight_decay_lv, 2);
-    mtl_setBytes(computeEncoder, lr_lv, 3);
-    mtl_setBytes(computeEncoder, maximize_lv, 4);
+    mtl_setArgs(computeEncoder, tensorArgumentBuffer, metadata_arguments, weight_decay_lv, lr_lv, maximize_lv);
   }
 
   void operator()(id<MTLComputeCommandEncoder>& computeEncoder,
@@ -242,12 +148,7 @@
     float weight_decay_lv = weight_decay;
     uint8_t maximize_lv = maximize;
 
-    [computeEncoder setBuffer:tensorArgumentBuffer offset:0 atIndex:0];
-    [computeEncoder setBytes:&metadata_arguments length:sizeof(MetadataArguments) atIndex:1];
-    mtl_setBytes(computeEncoder, weight_decay_lv, 2);
-    mtl_setBuffer(computeEncoder, lr, 3);
-    mtl_setBytes(computeEncoder, maximize_lv, 4);
->>>>>>> 1ea24378
+    mtl_setArgs(computeEncoder, tensorArgumentBuffer, metadata_arguments, weight_decay_lv, lr, maximize_lv);
   }
 };
 
