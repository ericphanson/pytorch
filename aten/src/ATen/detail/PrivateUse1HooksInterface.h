#pragma once

#include <ATen/detail/AcceleratorHooksInterface.h>

#include <c10/core/Allocator.h>
#include <c10/core/Device.h>
#include <c10/core/Storage.h>
#include <c10/util/Exception.h>

C10_DIAGNOSTIC_PUSH_AND_IGNORED_IF_DEFINED("-Wunused-parameter")

namespace at {

struct TORCH_API PrivateUse1HooksInterface : AcceleratorHooksInterface {
#define FAIL_PRIVATEUSE1HOOKS_FUNC(func)                        \
  TORCH_CHECK_NOT_IMPLEMENTED(                                  \
      false,                                                    \
      "You should register `PrivateUse1HooksInterface`",        \
      "by `RegisterPrivateUse1HooksInterface` and implement `", \
      func,                                                     \
      "` at the same time for PrivateUse1.");

  ~PrivateUse1HooksInterface() override = default;

  const at::Generator& getDefaultGenerator(
      c10::DeviceIndex device_index) const override {
    FAIL_PRIVATEUSE1HOOKS_FUNC(__func__);
  }

  Generator getNewGenerator(
      C10_UNUSED DeviceIndex device_index = -1) const override {
    FAIL_PRIVATEUSE1HOOKS_FUNC(__func__);
  }

  at::Device getDeviceFromPtr(void* data) const override {
    FAIL_PRIVATEUSE1HOOKS_FUNC(__func__);
  }

  bool isPinnedPtr(const void* data) const override {
    return false;
  }

  Allocator* getPinnedMemoryAllocator() const override {
    FAIL_PRIVATEUSE1HOOKS_FUNC(__func__);
  }

  bool hasPrimaryContext(DeviceIndex device_index) const override {
    FAIL_PRIVATEUSE1HOOKS_FUNC(__func__);
  }

<<<<<<< HEAD
  void init() const override {}
=======
  void init() const override {
    TORCH_WARN_DEPRECATION(
        "initPrivateUse1() is deprecated. Please implement init() directly instead.")
    initPrivateUse1();
  }

  virtual void initPrivateUse1() const {
    return;
  }
>>>>>>> 593e0f53

  virtual void resizePrivateUse1Bytes(
      const c10::Storage& storage,
      size_t newsize) const {
    FAIL_PRIVATEUSE1HOOKS_FUNC(__func__);
  }

#undef FAIL_PRIVATEUSE1HOOKS_FUNC
};

struct TORCH_API PrivateUse1HooksArgs {};

TORCH_API void RegisterPrivateUse1HooksInterface(
    at::PrivateUse1HooksInterface* hook_);

TORCH_API bool isPrivateUse1HooksRegistered();

namespace detail {

TORCH_API const at::PrivateUse1HooksInterface& getPrivateUse1Hooks();

} // namespace detail

} // namespace at

C10_DIAGNOSTIC_POP()<|MERGE_RESOLUTION|>--- conflicted
+++ resolved
@@ -48,9 +48,6 @@
     FAIL_PRIVATEUSE1HOOKS_FUNC(__func__);
   }
 
-<<<<<<< HEAD
-  void init() const override {}
-=======
   void init() const override {
     TORCH_WARN_DEPRECATION(
         "initPrivateUse1() is deprecated. Please implement init() directly instead.")
@@ -60,7 +57,6 @@
   virtual void initPrivateUse1() const {
     return;
   }
->>>>>>> 593e0f53
 
   virtual void resizePrivateUse1Bytes(
       const c10::Storage& storage,
