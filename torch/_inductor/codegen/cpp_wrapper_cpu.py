--- conflicted
+++ resolved
@@ -40,7 +40,6 @@
         self.comment = "//"
         self.namespace = "at::"
         self.none_str = "nullptr"
-        self.extern_call_ops = set()
         self.size = "sizes()"
         self.stride = "strides()"
         self.supports_intermediate_hooks = False
@@ -78,8 +77,8 @@
         call_args,
         grid=None,
         device_index=None,
-        gpu=True,
-        triton=True,
+        gpu=False,
+        triton=False,
         arg_types=None,
         raw_args=None,
         grid_fn: str = "grid",
@@ -96,45 +95,28 @@
                 Otherwise it uses the CUDA language for codegen.
                 Only valid when cuda == True.
         """
-        if gpu:
-            return super().generate_kernel_call(
-                kernel_name,
-                call_args,
-                grid,
-                device_index,
-                gpu,
-                triton,
-                arg_types,
-                raw_args,
-                grid_fn,
-                triton_meta,
-                autotune_configs,
-                grid_extra_kwargs,
-            )
-        else:
-            assert arg_types is not None and len(call_args) == len(
-                arg_types
-            ), "Mismatch call_args and arg_types in generate_kernel_call"
-            new_args = []
-            for idx, arg in enumerate(call_args):
-                if "*" in arg_types[idx]:
-                    var_name = f"var_{next(self.arg_var_id)}"
-                    self.writeline(f"auto* {var_name} = get_data_ptr_wrapper({arg});")
-                    new_args.append(f"({arg_types[idx]})({var_name})")
-                else:
-                    # arg is a scalar
-                    new_args.append(arg)
-            # debug printer related logic for cpp kernel type.
-            debug_printer_manager = V.graph.wrapper_code.debug_printer
-            debug_printer_manager.set_printer_args(
-                call_args,
-                kernel_name,
-                None,
-                None,
-                "cpp",
-            )
-            with debug_printer_manager:
-                self.writeline(self.wrap_kernel_call(kernel_name, new_args))
+        assert not gpu, "CppWrapperCpu.generate_kernel_call does not support GPU"
+        assert arg_types is not None and len(call_args) == len(
+            arg_types
+        ), "Mismatch call_args and arg_types in generate_kernel_call"
+        new_args = []
+        for idx, arg in enumerate(call_args):
+            if "*" in arg_types[idx]:
+                new_args.append(f"({arg_types[idx]})({arg}.data_ptr())")
+            else:
+                # arg is a scalar
+                new_args.append(arg)
+        # debug printer related logic for cpp kernel type.
+        debug_printer_manager = V.graph.wrapper_code.debug_printer
+        debug_printer_manager.set_printer_args(
+            call_args,
+            kernel_name,
+            None,
+            None,
+            "cpp",
+        )
+        with debug_printer_manager:
+            self.writeline(self.wrap_kernel_call(kernel_name, new_args))
 
     def write_constant(self, name, hashed):
         # include a hash so our code cache gives different constants different files
@@ -215,6 +197,11 @@
             }}
             """
         )
+        extend_aoti_path = (
+            f"torch/csrc/inductor/aoti_torch/generated/extend/c_shim_{self.device}.h"
+        )
+        if os.path.exists(extend_aoti_path):
+            self.header.splice(f"#include <{extend_aoti_path}>")
 
         enable_kernel_profile = config.cpp.enable_kernel_profile and sys.platform in [
             "linux",
@@ -458,6 +445,15 @@
                         self.prefix.writeline(
                             f"auto {input_key} = std::move(inputs[{idx}]);"
                         )
+                # debug printing for all input args to AOTI model
+                debug_printer_manager = V.graph.wrapper_code.debug_printer
+                debug_printer_manager.codegen_model_inputs_value_print(
+                    input_args_to_print=[
+                        input_key
+                        for input_key in V.graph.graph_inputs.keys()
+                        if input_key.startswith("arg")
+                    ]
+                )
 
             assert all(
                 isinstance(v, torch.Tensor) for v in list(V.graph.constants.values())
@@ -467,13 +463,13 @@
                     # Weights are stored in constants_ and owned by RAIIAtenTensorHandle there.
                     # Don't call std::move here because it will cause constants_ to lose the ownership.
                     self.prefix.writeline(
-                        f"""auto {constants_key} = constants_->at({idx});"""
+                        f"""[[maybe_unused]] auto {constants_key} = constants_->at({idx});"""
                     )
                 else:
                     # Append constants as inputs to the graph
                     constants_idx = inputs_len + idx
                     self.prefix.writeline(
-                        f"auto {constants_key} = std::move(inputs[{constants_idx}]);"
+                        f"[[maybe_unused]] auto {constants_key} = std::move(inputs[{constants_idx}]);"
                     )
 
             self.codegen_inputs(self.prefix, V.graph.graph_inputs)
@@ -799,9 +795,13 @@
         self.prefix = cached_dtypes_buffer
 
     def define_kernel(
-        self, name: str, kernel: str, metadata: Optional[str] = None, gpu=False
+        self,
+        kernel_name: str,
+        kernel_body: str,
+        metadata: Optional[str] = None,
+        gpu=False,
     ):
-        self.header.splice(f"\n{kernel}\n")
+        self.header.splice(f"\n{kernel_body}\n")
 
     def codegen_scalar_to_tensor(self, output: str):
         name = f"scalar_to_tensor_{next(self.scalar_to_tensor_id)}"
@@ -834,24 +834,6 @@
         return [x.codegen_reference(self.wrapper_call) for x in V.graph.graph_outputs]
 
     def generate_return(self, output_refs: List[str]):
-        def use_thread_local_cached_output_tensor(idx, output):
-            cached_output_name = f"cached_output_{next(self.cached_output_id)}"
-            cache_type = "Tensor"
-            self.wrapper_call.writeline(
-                f"thread_local ThreadLocalCachedOutput{cache_type}<std::decay_t<decltype({output})>> "
-                f"{cached_output_name}({output});"
-            )
-            self.wrapper_call.writeline(
-                f"{cached_output_name}.copy_data_from({output});"
-            )
-            self.wrapper_call.writeline(
-                f"AOTI_TORCH_ERROR_CODE_CHECK(aoti_torch_new_uninitialized_tensor(&output_handles[{idx}]));"
-            )
-            self.wrapper_call.writeline(
-                f"AOTI_TORCH_ERROR_CODE_CHECK(aoti_torch_assign_tensors({cached_output_name}.tensor(), "
-                f"output_handles[{idx}]));"
-            )
-
         cst_names = V.graph.constants.keys()
         output2idx: Dict[str, int] = {}
         for idx, output in enumerate(output_refs):
@@ -873,37 +855,21 @@
                 )
                 continue
 
-            output_is_tensor_handle_expr = (
-                f"std::is_same_v<std::decay_t<decltype({output})>,"
-                "RAIIAtenTensorHandle> || "
-                f"std::is_same_v<std::decay_t<decltype({output})>,"
-                "AtenTensorHandle> || "
-                f"std::is_same_v<std::decay_t<decltype({output})>,"
-                "ConstantHandle>"
-            )
-            self.wrapper_call.writeline(
-                f"if constexpr ({output_is_tensor_handle_expr}) {{"
-            )
-            with self.wrapper_call.indent():
-                if is_constant_buffer:
-                    # See NOTE(return_constant) above.
+            if is_constant_buffer:
+                # See NOTE(return_constant) above.
+                self.wrapper_call.writeline(
+                    f"aoti_torch_clone({output}, &output_handles[{idx}]);"
+                )
+            else:
+                if output in output2idx:
+                    src_idx = output2idx[output]
                     self.wrapper_call.writeline(
-                        f"aoti_torch_clone({output}, &output_handles[{idx}]);"
+                        f"output_handles[{idx}] = output_handles[{src_idx}];"
                     )
                 else:
-                    if output in output2idx:
-                        src_idx = output2idx[output]
-                        self.wrapper_call.writeline(
-                            f"output_handles[{idx}] = output_handles[{src_idx}];"
-                        )
-                    else:
-                        self.wrapper_call.writeline(
-                            f"output_handles[{idx}] = {output}.release();"
-                        )
-            self.wrapper_call.writeline("} else {")
-            with self.wrapper_call.indent():
-                use_thread_local_cached_output_tensor(idx, output)
-            self.wrapper_call.writeline("}")
+                    self.wrapper_call.writeline(
+                        f"output_handles[{idx}] = {output}.release();"
+                    )
 
             if output not in output2idx:
                 output2idx[output] = idx
@@ -1736,9 +1702,6 @@
         python_kernel_name: str,
         cpp_kernel_name: str,
         codegen_args: List[str],
-        cpp_op_schema: str,
-        cpp_kernel_key: str,
-        cpp_kernel_overload_name: str = "",
         op_overload: Optional[torch._ops.OpOverload] = None,
         raw_args=None,
         outputs=None,
@@ -1773,12 +1736,7 @@
             assert raw_args is not None
             assert output_args is not None
 
-<<<<<<< HEAD
-            return self.generate_extern_kernel_alloc_and_find_schema_if_needed_with_proxy_executor(
-                cpp_kernel_key,
-=======
             return self.generate_fallback_kernel_with_runtime_lookup_aot(
->>>>>>> 1c1d06a2
                 op_overload,
                 raw_args,
                 output_args,
@@ -1790,9 +1748,6 @@
                 python_kernel_name,
                 cpp_kernel_name,
                 codegen_args,
-                cpp_op_schema,
-                cpp_kernel_key,
-                cpp_kernel_overload_name,
                 op_overload,
                 raw_args,
                 output_args,
@@ -1934,9 +1889,6 @@
         python_kernel_name: str,
         cpp_kernel_name: str,
         codegen_args: List[str],
-        cpp_op_schema: str,
-        cpp_kernel_key: str,
-        cpp_kernel_overload_name: str = "",
         op_overload: Optional[torch._ops.OpOverload] = None,
         raw_args=None,
         output_args: Optional[List[str]] = None,
@@ -2008,7 +1960,6 @@
 
     def generate_fallback_kernel_with_runtime_lookup_aot(
         self,
-        cpp_kernel_key,
         op_overload,
         raw_args,  # contains both args and flatten kwargs
         output_args: Optional[List[str]] = None,
@@ -2037,8 +1988,6 @@
             f"{len(tensor_call_args)}, "
             f"std::vector<AtenTensorHandle>{{{tensor_call_args_str}}}.data());"
         )
-
-        self.extern_call_ops.add(cpp_kernel_key)
 
     def generate_reset_kernel_saved_flags(self):
         pass
