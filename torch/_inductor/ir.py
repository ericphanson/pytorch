--- conflicted
+++ resolved
@@ -1242,11 +1242,7 @@
 
             else:
 
-<<<<<<< HEAD
-                def fn(index):
-=======
                 def fn(index: int) -> OpsValue:
->>>>>>> ac6b6c6f
                     reduction_index = [sympy.S.Zero for _ in reduction_ranges]
                     return inner_fn(index, reduction_index)
 
@@ -1679,13 +1675,8 @@
 
         if reduction_numel == 1:
 
-<<<<<<< HEAD
-            def copy(loader):
-                def inner_fn(idx):
-=======
             def copy(loader):  # type: ignore[no-untyped-def]
                 def inner_fn(idx):  # type: ignore[no-untyped-def]
->>>>>>> ac6b6c6f
                     reduction_index = [sympy.S.Zero for _ in reduction_ranges]
                     return loader(idx, reduction_index)
 
@@ -2723,11 +2714,7 @@
 
         while stack_old:
             size_old = stack_old.pop()
-<<<<<<< HEAD
-            V.graph.sizevars.guard_equals(size_old, 1)  # type: ignore[arg-type]
-=======
             V.graph.sizevars.guard_equals(size_old, 1)
->>>>>>> ac6b6c6f
             view_expr.append(sympy.S.Zero)
 
         while stack_new:
