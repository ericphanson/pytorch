--- conflicted
+++ resolved
@@ -128,10 +128,6 @@
             return Hashable._eq_impl(self.underlying_value, other)
 
     def __init__(
-<<<<<<< HEAD
-        self, items: Dict[VariableTracker, VariableTracker], user_cls=dict, **kwargs
-    ) -> None:
-=======
         self,
         items: Dict[VariableTracker, VariableTracker],
         user_cls=dict,
@@ -144,7 +140,6 @@
         if "should_reconstruct_all" in kwargs:
             kwargs.pop("should_reconstruct_all")
 
->>>>>>> 9629835b
         super().__init__(**kwargs)
 
         Hashable = ConstDictVariable._HashableTracker
@@ -252,11 +247,7 @@
     ):
         key = ConstDictVariable._HashableTracker(arg)
         if key not in self.items:
-<<<<<<< HEAD
-            raise_observed_exception(KeyError, tx, self)
-=======
             raise_observed_exception(KeyError, tx)
->>>>>>> 9629835b
         return self.items[key]
 
     def getitem_const(self, tx: "InstructionTranslator", arg: VariableTracker):
