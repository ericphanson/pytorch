--- conflicted
+++ resolved
@@ -103,6 +103,7 @@
         "requires_grad",
         "is_quantized",
         "is_contiguous",
+        "is_nested",
         "is_sparse",
         "class_type",
         "specialized_value",
@@ -128,6 +129,7 @@
         layout,
         ndim,
         requires_grad,
+        is_nested,
         is_quantized,
         is_sparse,
         class_type,
@@ -149,6 +151,7 @@
         self.requires_grad = requires_grad
         self.is_quantized = is_quantized
         self.is_contiguous = is_contiguous
+        self.is_nested = is_nested
         self.is_sparse = is_sparse
         self.class_type = class_type
         self.has_grad_fn = has_grad_fn
@@ -175,6 +178,7 @@
             "layout": value.layout,
             "ndim": int(value.ndim),
             "requires_grad": value.requires_grad,
+            "is_nested": value.is_nested,
             "is_quantized": value.is_quantized,
             "is_sparse": value.is_sparse,
             "class_type": type(value),
@@ -238,13 +242,8 @@
             # any other attributes on the subclass (that are not methods)
             # are assumed to be constant metadata.
             elif not callable(example_value):
-                from .builder import SourcelessBuilder
-
-<<<<<<< HEAD
-                return SourcelessBuilder.create(tx, example_value)
-
-=======
->>>>>>> 2ce2e4df
+                return VariableTracker.build(tx, example_value)
+
         if not (self.source and self.source.subguards_allowed()):
             raise NotImplementedError
 
@@ -279,16 +278,10 @@
             # Raising was past behavior and so should always be sound to fall back.
             # Note - at a certain point we may want to handle
             raise NotImplementedError
-<<<<<<< HEAD
-
-        from ..guards import GuardBuilder
-        from .builder import VariableBuilder
-=======
->>>>>>> 2ce2e4df
 
         attr_source = AttrSource(self.source, name)
         install_guard(attr_source.make_guard(GuardBuilder.HASATTR))
-        return VariableBuilder(tx, attr_source)(real_value)
+        return VariableTracker.build(tx, real_value, attr_source)
 
     def method_attr_ndim(self, tx):
         if self.ndim is not None:
@@ -330,6 +323,10 @@
     def method_attr_is_sparse(self, tx):
         if self.is_sparse is not None:
             return ConstantVariable.create(self.is_sparse)
+
+    def method_attr_is_nested(self, tx):
+        if self.is_nested is not None:
+            return ConstantVariable.create(self.is_nested)
 
     def method_attr_data(self, tx):
         return variables.TorchInGraphFunctionVariable(
@@ -701,7 +698,6 @@
     def method_as_subclass(self, cls):
         if isinstance(cls, TensorSubclassVariable) and cls.source:
             from ..symbolic_convert import InstructionTranslator
-            from .builder import VariableBuilder
             from .torch_function import TensorWithTFOverrideVariable
 
             tx = InstructionTranslator.current_tx()
@@ -711,10 +707,11 @@
             # defines a constructor, but if only a __torch_function__ impl is defined, this is okay to call.
             # It is up to the user whether this is correct behavior or not.
             py_cls = cls.as_python_constant()
-            torch_fn = VariableBuilder(
+            torch_fn = VariableTracker.build(
                 tx,
+                py_cls.__torch_function__.__func__,
                 AttrSource(AttrSource(cls.source, "__torch_function__"), "__func__"),
-            )(py_cls.__torch_function__.__func__)
+            )
 
             return TensorWithTFOverrideVariable.from_tensor_var(
                 tx, self, py_cls, torch_fn
@@ -756,7 +753,6 @@
 
     def method_tolist(self):
         from ..symbolic_convert import InstructionTranslator
-        from .builder import SourcelessBuilder
 
         tx = InstructionTranslator.current_tx()
 
@@ -793,7 +789,7 @@
 
         tensor = self.as_proxy().node.meta["example_value"]
         out = tolist(tensor, self.as_proxy())
-        return SourcelessBuilder.create(tx, out)
+        return VariableTracker.build(tx, out)
 
     def method_backward(self, *args, **kwargs):
         unimplemented("Tensor.backward")
@@ -863,10 +859,9 @@
         tx = InstructionTranslator.current_tx()
         if value is not None:
             from .. import polyfills
-            from .builder import SourcelessBuilder
 
             return tx.inline_user_function_return(
-                SourcelessBuilder.create(tx, polyfills.addcmul_inplace),
+                VariableTracker.build(tx, polyfills.addcmul_inplace),
                 [self, tensor1, tensor2, value],
                 {},
             )
@@ -1159,13 +1154,11 @@
     def as_proxy(self):
         return self.proxy
 
-    def as_tensor(self, tx):
+    def as_tensor(self, tx, dtype):
         if self._tensor_var is None:
-            from .builder import SourcelessBuilder
-
-            self._tensor_var = SourcelessBuilder.create(
+            self._tensor_var = VariableTracker.build(
                 tx, torch.scalar_tensor
-            ).call_function(tx, [self], {})
+            ).call_function(tx, [self], {"dtype": VariableTracker.build(tx, dtype)})
         return self._tensor_var
 
     def evaluate_expr(self, output_graph=None):
@@ -1368,12 +1361,10 @@
         kwargs: Dict[str, VariableTracker],
     ) -> VariableTracker:
         if len(args) == 1 and isinstance(args[0], TensorVariable):
-            from .builder import VariableBuilder
             from .torch_function import TensorWithTFOverrideVariable
 
-            torch_fn = VariableBuilder(
-                tx, AttrSource(self.source, "__torch_function__")
-            )(self.value.__torch_function__)
+            source = AttrSource(self.source, "__torch_function__")
+            torch_fn = VariableTracker.build(tx, self.value.__torch_function__, source)
 
             return TensorWithTFOverrideVariable.from_tensor_var(
                 tx, args[0], self.value, torch_fn
