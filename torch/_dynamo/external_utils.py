--- conflicted
+++ resolved
@@ -1,13 +1,9 @@
 # This module contains functions that *will be allowed* by dynamo
 
 import functools
-<<<<<<< HEAD
-from typing import List
-from typing_extensions import deprecated
-=======
 import warnings
 from typing import Any, Callable, List, Optional, Union
->>>>>>> b1d049f6
+from typing_extensions import deprecated
 
 import torch
 import torch.utils._pytree as pytree
