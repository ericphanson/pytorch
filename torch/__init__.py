"""
The torch package contains data structures for multi-dimensional
tensors and defines mathematical operations over these tensors.
Additionally, it provides many utilities for efficient serialization of
Tensors and arbitrary types, and other useful utilities.

It has a CUDA counterpart, that enables you to run your tensor computations
on an NVIDIA GPU with compute capability >= 3.0.
"""

# mypy: allow-untyped-defs

import builtins
import ctypes
import glob
import importlib
import inspect
import math
import os
import platform
import sys
import textwrap
import threading
from typing import (
    Any as _Any,
    Callable as _Callable,
    Dict as _Dict,
    Optional as _Optional,
    overload as _overload,
    Set as _Set,
    Tuple as _Tuple,
    Type as _Type,
    TYPE_CHECKING,
    TypeVar as _TypeVar,
    Union as _Union,
)
from typing_extensions import ParamSpec as _ParamSpec


if TYPE_CHECKING:
    from .types import IntLikeType


# multipy/deploy is setting this import before importing torch, this is the most
# reliable way we have to detect if we're running within deploy.
# https://github.com/pytorch/multipy/blob/d60f34ad38c371e441fe7ffdb77a3c3dda5a5d19/multipy/runtime/interpreter/interpreter_impl.cpp#L134-L137
def _running_with_deploy() -> builtins.bool:
    return sys.modules.get("torch._meta_registrations", None) is object


from torch._utils import (
    _functionalize_sync as _sync,
    _import_dotted_name,
    classproperty,
)
from torch._utils_internal import (
    get_file_path,
    prepare_multiprocessing_environment,
    USE_GLOBAL_DEPS,
    USE_RTLD_GLOBAL_WITH_LIBTORCH,
)


# TODO(torch_deploy) figure out how to freeze version.py in fbcode build
if _running_with_deploy():
    __version__ = "torch-deploy-1.8"
    # TODO: Remove this ugly hack when deploy typing extensions are updated to 4.10+
    if not TYPE_CHECKING:
        import typing_extensions

        _TypeIs = typing_extensions.TypeGuard
        typing_extensions.TypeIs = _TypeIs
else:
    from typing_extensions import TypeIs as _TypeIs

    from torch.torch_version import __version__ as __version__

__all__ = [
    "BoolStorage",
    "BoolTensor",
    "ByteStorage",
    "ByteTensor",
    "CharStorage",
    "CharTensor",
    "DoubleStorage",
    "DoubleTensor",
    "FloatStorage",
    "FloatTensor",
    "GradScaler",
    "IntStorage",
    "IntTensor",
    "LongStorage",
    "LongTensor",
    "ShortStorage",
    "ShortTensor",
    "SymBool",
    "SymFloat",
    "SymInt",
    "Tensor",
    "TypedStorage",
    "UntypedStorage",
    "are_deterministic_algorithms_enabled",
    "autocast",
    "chunk",
    "compile",
    "cond",
    "enable_grad",
    "export",
    "get_default_device",
    "get_deterministic_debug_mode",
    "get_device_module",
    "get_float32_matmul_precision",
    "get_rng_state",
    "inference_mode",
    "initial_seed",
    "is_deterministic_algorithms_warn_only_enabled",
    "is_storage",
    "is_tensor",
    "is_warn_always_enabled",
    "load",
    "lobpcg",
    "manual_seed",
    "matmul",
    "no_grad",
    "rand",
    "randn",
    "save",
    "seed",
    "set_default_device",
    "set_default_tensor_type",
    "set_deterministic_debug_mode",
    "set_float32_matmul_precision",
    "set_printoptions",
    "set_rng_state",
    "set_warn_always",
    "split",
    "stack",
    "sym_float",
    "sym_int",
    "sym_ite",
    "sym_max",
    "sym_min",
    "sym_not",
    "sym_sum",
    "typename",
    "unravel_index",
    "use_deterministic_algorithms",
    "vmap",
]

# Please keep this list sorted
assert __all__ == sorted(__all__)

################################################################################
# Load the extension module
################################################################################

if sys.platform == "win32":

    def _load_dll_libraries() -> None:
        import sysconfig

        from torch.version import cuda as cuda_version

        pfiles_path = os.getenv("ProgramFiles", r"C:\Program Files")
        py_dll_path = os.path.join(sys.exec_prefix, "Library", "bin")
        th_dll_path = os.path.join(os.path.dirname(__file__), "lib")
        usebase_path = os.path.join(
            sysconfig.get_config_var("userbase"), "Library", "bin"
        )

        # When users create a virtualenv that inherits the base environment,
        # we will need to add the corresponding library directory into
        # DLL search directories. Otherwise, it will rely on `PATH` which
        # is dependent on user settings.
        if sys.exec_prefix != sys.base_exec_prefix:
            base_py_dll_path = os.path.join(sys.base_exec_prefix, "Library", "bin")
        else:
            base_py_dll_path = ""

        dll_paths = [
            p
            for p in (th_dll_path, py_dll_path, base_py_dll_path, usebase_path)
            if os.path.exists(p)
        ]

        if not builtins.any(
            os.path.exists(os.path.join(p, "nvToolsExt64_1.dll")) for p in dll_paths
        ):
            nvtoolsext_dll_path = os.path.join(
                os.getenv(
                    "NVTOOLSEXT_PATH",
                    os.path.join(pfiles_path, "NVIDIA Corporation", "NvToolsExt"),
                ),
                "bin",
                "x64",
            )
        else:
            nvtoolsext_dll_path = ""

        if cuda_version and builtins.all(
            not glob.glob(os.path.join(p, "cudart64*.dll")) for p in dll_paths
        ):
            cuda_version_1 = cuda_version.replace(".", "_")
            cuda_path_var = "CUDA_PATH_V" + cuda_version_1
            default_path = os.path.join(
                pfiles_path, "NVIDIA GPU Computing Toolkit", "CUDA", f"v{cuda_version}"
            )
            cuda_path = os.path.join(os.getenv(cuda_path_var, default_path), "bin")
        else:
            cuda_path = ""

        dll_paths.extend(
            p for p in (nvtoolsext_dll_path, cuda_path) if os.path.exists(p)
        )

        kernel32 = ctypes.WinDLL("kernel32.dll", use_last_error=True)
        with_load_library_flags = hasattr(kernel32, "AddDllDirectory")
        prev_error_mode = kernel32.SetErrorMode(0x0001)

        kernel32.LoadLibraryW.restype = ctypes.c_void_p
        if with_load_library_flags:
            kernel32.LoadLibraryExW.restype = ctypes.c_void_p

        for dll_path in dll_paths:
            os.add_dll_directory(dll_path)

        try:
            ctypes.CDLL("vcruntime140.dll")
            ctypes.CDLL("msvcp140.dll")
            ctypes.CDLL("vcruntime140_1.dll")
        except OSError:
            print(
                textwrap.dedent(
                    """
                    Microsoft Visual C++ Redistributable is not installed, this may lead to the DLL load failure.
                    It can be downloaded at https://aka.ms/vs/16/release/vc_redist.x64.exe
                    """
                ).strip()
            )

        dlls = glob.glob(os.path.join(th_dll_path, "*.dll"))
        path_patched = False
        for dll in dlls:
            is_loaded = False
            if with_load_library_flags:
                res = kernel32.LoadLibraryExW(dll, None, 0x00001100)
                last_error = ctypes.get_last_error()
                if res is None and last_error != 126:
                    err = ctypes.WinError(last_error)
                    err.strerror += (
                        f' Error loading "{dll}" or one of its dependencies.'
                    )
                    raise err
                elif res is not None:
                    is_loaded = True
            if not is_loaded:
                if not path_patched:
                    os.environ["PATH"] = ";".join(dll_paths + [os.environ["PATH"]])
                    path_patched = True
                res = kernel32.LoadLibraryW(dll)
                if res is None:
                    err = ctypes.WinError(ctypes.get_last_error())
                    err.strerror += (
                        f' Error loading "{dll}" or one of its dependencies.'
                    )
                    raise err

        kernel32.SetErrorMode(prev_error_mode)

    _load_dll_libraries()
    del _load_dll_libraries


def _preload_cuda_deps(lib_folder: str, lib_name: str) -> None:
    """Preloads cuda deps if they could not be found otherwise."""
    # Should only be called on Linux if default path resolution have failed
    assert platform.system() == "Linux", "Should only be called on Linux"

    lib_path = None
    for path in sys.path:
        nvidia_path = os.path.join(path, "nvidia")
        if not os.path.exists(nvidia_path):
            continue
        candidate_lib_paths = glob.glob(
            os.path.join(nvidia_path, lib_folder, "lib", lib_name)
        )
        if candidate_lib_paths and not lib_path:
            lib_path = candidate_lib_paths[0]
        if lib_path:
            break
    if not lib_path:
        raise ValueError(f"{lib_name} not found in the system path {sys.path}")
    ctypes.CDLL(lib_path)


# See Note [Global dependencies]
def _load_global_deps() -> None:
    if _running_with_deploy() or platform.system() == "Windows":
        return

    # Determine the file extension based on the platform
    lib_ext = ".dylib" if platform.system() == "Darwin" else ".so"
    lib_name = f"libtorch_global_deps{lib_ext}"
    here = os.path.abspath(__file__)
    global_deps_lib_path = os.path.join(os.path.dirname(here), "lib", lib_name)

    try:
        ctypes.CDLL(global_deps_lib_path, mode=ctypes.RTLD_GLOBAL)
    except OSError as err:
        # Can only happen for wheel with cuda libs as PYPI deps
        # As PyTorch is not purelib, but nvidia-*-cu12 is
        cuda_libs: _Dict[str, str] = {
            "cublas": "libcublas.so.*[0-9]",
            "cudnn": "libcudnn.so.*[0-9]",
            "cuda_nvrtc": "libnvrtc.so.*[0-9]",
            "cuda_runtime": "libcudart.so.*[0-9]",
            "cuda_cupti": "libcupti.so.*[0-9]",
            "cufft": "libcufft.so.*[0-9]",
            "curand": "libcurand.so.*[0-9]",
            "nvjitlink": "libnvJitLink.so.*[0-9]",
            "cusparse": "libcusparse.so.*[0-9]",
            "cusolver": "libcusolver.so.*[0-9]",
            "nccl": "libnccl.so.*[0-9]",
            "nvtx": "libnvToolsExt.so.*[0-9]",
        }
        is_cuda_lib_err = [
            lib for lib in cuda_libs.values() if lib.split(".")[0] in err.args[0]
        ]
        if not is_cuda_lib_err:
            raise err
        for lib_folder, lib_name in cuda_libs.items():
            _preload_cuda_deps(lib_folder, lib_name)
        ctypes.CDLL(global_deps_lib_path, mode=ctypes.RTLD_GLOBAL)


if (USE_RTLD_GLOBAL_WITH_LIBTORCH or os.getenv("TORCH_USE_RTLD_GLOBAL")) and (
    _running_with_deploy() or platform.system() != "Windows"
):
    # Do it the hard way.  You might want to load libtorch with RTLD_GLOBAL in a
    # few circumstances:
    #
    #   1. You're in a build environment (e.g., fbcode) where
    #      libtorch_global_deps is not available, but you still need
    #      to get mkl to link in with RTLD_GLOBAL or it will just
    #      not work.
    #
    #   2. You're trying to run PyTorch under UBSAN and you need
    #      to ensure that only one copy of libtorch is loaded, so
    #      vptr checks work properly
    #
    # If you're using this setting, you must verify that all the libraries
    # you load consistently use the same libstdc++, or you may have
    # mysterious segfaults.
    #
    old_flags = sys.getdlopenflags()
    sys.setdlopenflags(os.RTLD_GLOBAL | os.RTLD_LAZY)

    from torch._C import *  # noqa: F403

    sys.setdlopenflags(old_flags)
    del old_flags

else:
    # Easy way.  You want this most of the time, because it will prevent
    # C++ symbols from libtorch clobbering C++ symbols from other
    # libraries, leading to mysterious segfaults.
    #
    # If building in an environment where libtorch_global_deps isn't available
    # like parts of fbsource, but where RTLD_GLOBAL causes segfaults, you will
    # want USE_RTLD_GLOBAL_WITH_LIBTORCH = False and USE_GLOBAL_DEPS = False
    #
    # See Note [Global dependencies]
    if USE_GLOBAL_DEPS:
        _load_global_deps()
    from torch._C import *  # noqa: F403


class SymInt:
    """
    Like an int (including magic methods), but redirects all operations on the
    wrapped node. This is used in particular to symbolically record operations
    in the symbolic shape workflow.
    """

    def __init__(self, node):
        # This field MUST be named node; C++ binding code assumes that this
        # class has a field named node that stores SymNode
        self.node = node

    def __bool__(self):
        return builtins.bool(self != 0)

    def __int__(self):
        return self.node.int_()

    def __index__(self):
        return self.node.int_()

    # Magic methods installed by torch.fx.experimental.sym_node

    def __round__(self, ndigits=None):
        return self

    def __truediv__(self, other):
        if isinstance(other, (builtins.float, SymFloat)):
            return sym_float(self).__float_truediv__(other)
        if not isinstance(other, (builtins.int, SymInt)):
            return NotImplemented
        return self.__int_truediv__(other)

    def __rtruediv__(self, other):
        if isinstance(other, (builtins.float, SymFloat)):
            return sym_float(self).__rfloat_truediv__(other)
        if not isinstance(other, (builtins.int, SymInt)):
            return NotImplemented
        return self.__rint_truediv__(other)

    def __floordiv__(self, other):
        if isinstance(other, (builtins.float, SymFloat)):
            return sym_float(math.floor(sym_float(self) / other))
        if not isinstance(other, (builtins.int, SymInt)):
            return NotImplemented
        return self.__int_floordiv__(other)

    def __rfloordiv__(self, other):
        if isinstance(other, (builtins.float, SymFloat)):
            return sym_float(math.floor(other / sym_float(self)))
        if not isinstance(other, (builtins.int, SymInt)):
            return NotImplemented
        return self.__rint_floordiv__(other)

    # nb: complex is impossible to handle correctly lol, with
    # negative base and integral float need to diverge semantics and
    # just always return complex.  Neener neener pretend this problem
    # doesn't exist
    def __pow__(self, other):
        if isinstance(other, (builtins.float, SymFloat)):
            return sym_float(self).__pow__(other)
        if not isinstance(other, (builtins.int, SymInt)):
            return NotImplemented
        # Guards!  This guard is necessary because we need to know it to
        # determine the output type of this operation
        if other >= 0:
            return self.__pow_by_natural__(other)
        else:
            # Mercifully, when the exponent is negative, Python just promotes
            # to doubles and does a float pow:
            #
            #   if (Py_SIZE(b) < 0 && c == NULL) {
            #       /* if exponent is negative and there's no modulus:
            #              return a float.  This works because we know
            #              that this calls float_pow() which converts its
            #              arguments to double. */
            #       Py_DECREF(a);
            #       Py_DECREF(b);
            #       return PyFloat_Type.tp_as_number->nb_power(v, w, x);
            #   }
            return sym_float(self).__pow__(sym_float(other))

    def __rpow__(self, other):
        if isinstance(other, (builtins.float, SymFloat)):
            return sym_float(self).__rpow__(other)
        if not isinstance(other, (builtins.int, SymInt)):
            return NotImplemented
        if self >= 0:  # self is exponent
            return self.__rpow_by_natural__(other)
        else:
            return sym_float(self).__rpow__(sym_float(other))

    def __eq__(self, other: object) -> builtins.bool:
        raise TypeError("type stub not overridden")

    def __lt__(self, other) -> builtins.bool:
        raise TypeError("type stub not overridden")

    def __gt__(self, other) -> builtins.bool:
        raise TypeError("type stub not overridden")

    def __le__(self, other) -> builtins.bool:
        raise TypeError("type stub not overridden")

    def __ge__(self, other) -> builtins.bool:
        raise TypeError("type stub not overridden")

    def __add__(self, other) -> "SymInt":
        raise TypeError("type stub not overridden")

    def __radd__(self, other) -> "SymInt":
        raise TypeError("type stub not overridden")

    def __rmul__(self, other) -> "SymInt":
        raise TypeError("type stub not overridden")

    def __mod__(self, other: "IntLikeType") -> "SymInt":
        raise TypeError("type stub not overridden")

    def __mul__(self, other) -> "SymInt":
        raise TypeError("type stub not overridden")

    def __pow_by_natural__(self, other) -> "SymInt":
        raise TypeError("type stub not overridden")

    def __rpow_by_natural__(self, other) -> "SymInt":
        raise TypeError("type stub not overridden")

    def __int_truediv__(self, other) -> "SymFloat":
        raise TypeError("type stub not overridden")

    def __rint_truediv__(self, other) -> "SymFloat":
        raise TypeError("type stub not overridden")

    def __int_floordiv__(self, other) -> "SymFloat":
        raise TypeError("type stub not overridden")

    def __rint_floordiv__(self, other) -> "SymFloat":
        raise TypeError("type stub not overridden")

    def __sym_max__(self, other):
        raise TypeError("type stub not overridden")

    def __sym_min__(self, other):
        raise TypeError("type stub not overridden")

    def __sym_float__(self):
        raise TypeError("type stub not overridden")

    def __neg__(self):
        raise TypeError("type stub not overridden")

    def __sub__(self, other: "IntLikeType") -> "SymInt":
        raise TypeError("type stub not overridden")

    def __rsub__(self, other: "IntLikeType") -> "SymInt":
        raise TypeError("type stub not overridden")

    def __repr__(self):
        return self.node._graph_repr()

    def _sympy_(self):
        return self.node.expr

    def __hash__(self) -> builtins.int:
        if self.node.is_nested_int():
            return hash(self.node.nested_int())
        else:
            # We could support constant SymInts as well, but not doing it for now
            raise TypeError("unhashable type: non-nested SymInt")
            # TODO: Force specialization
            # This can't be done because the TypeError here is load bearing
            # for einops
            # https://github.com/arogozhnikov/einops/blob/6181e1e95dc58c00a3143c1726da1c6ee0463164/einops/einops.py#L237
            # return hash(builtins.int(self))

    def as_integer_ratio(self) -> _Tuple["SymInt", builtins.int]:
        """Represent this int as an exact integer ratio"""
        return self, 1

    def bit_length(self) -> builtins.int:
        # TODO: A more relaxed guard is possible here, where you guard to
        # allow all integer quantities which would result in the same bit
        # length.  We can also just make a dedicated Sympy function for
        # computing this quantity and represent it symbolically.
        return builtins.int(self).bit_length()

    def conjugate(self) -> "SymInt":
        return self


class SymFloat:
    """
    Like an float (including magic methods), but redirects all operations on the
    wrapped node. This is used in particular to symbolically record operations
    in the symbolic shape workflow.
    """

    def __init__(self, node):
        # This field MUST be named node; C++ binding code assumes that this
        # class has a field named node that stores SymNode
        self.node = node

    def __truediv__(self, other):
        if not isinstance(other, (builtins.int, builtins.float, SymInt, SymFloat)):
            return NotImplemented
        return self.__float_truediv__(sym_float(other))

    def __rtruediv__(self, other):
        if not isinstance(other, (builtins.int, builtins.float, SymInt, SymFloat)):
            return NotImplemented
        return self.__rfloat_truediv__(sym_float(other))

    def __floordiv__(self, other):
        if not isinstance(other, (builtins.int, builtins.float, SymInt, SymFloat)):
            return NotImplemented
        return sym_float(math.floor(self / sym_float(other)))

    def __rfloordiv__(self, other):
        if not isinstance(other, (builtins.int, builtins.float, SymInt, SymFloat)):
            return NotImplemented
        return sym_float(math.floor(sym_float(other) / self))

    def __bool__(self):
        return self.node.bool_()

    def __float__(self):
        return self.node.guard_float("", 0)

    # Symbolic power does NOT work with negative base, this is to avoid
    # potential complex outputs
    def __pow__(self, other):
        if not isinstance(other, (builtins.int, builtins.float, SymInt, SymFloat)):
            return NotImplemented
        torch._check(self >= 0)
        return self.__float_pow__(other)

    def __rpow__(self, other):
        if not isinstance(other, (builtins.int, builtins.float, SymInt, SymFloat)):
            return NotImplemented
        torch._check(other >= 0)
        return self.__rfloat_pow__(other)

    # Magic methods installed by torch.fx.experimental.sym_node

    def __eq__(self, other: object) -> builtins.bool:
        raise TypeError("type stub not overridden")

    def __lt__(self, other) -> builtins.bool:
        raise TypeError("type stub not overridden")

    def __gt__(self, other) -> builtins.bool:
        raise TypeError("type stub not overridden")

    def __le__(self, other) -> builtins.bool:
        raise TypeError("type stub not overridden")

    def __ge__(self, other) -> builtins.bool:
        raise TypeError("type stub not overridden")

    def __float_pow__(self, other) -> "SymFloat":
        raise TypeError("type stub not overridden")

    def __rfloat_pow__(self, other) -> "SymFloat":
        raise TypeError("type stub not overridden")

    def __float_truediv__(self, other) -> "SymFloat":
        raise TypeError("type stub not overridden")

    def __rfloat_truediv__(self, other) -> "SymFloat":
        raise TypeError("type stub not overridden")

    def __trunc__(self):
        raise TypeError("type stub not overridden")

    def __sym_max__(self, other):
        raise TypeError("type stub not overridden")

    def __sym_min__(self, other):
        raise TypeError("type stub not overridden")

    def __sym_int__(self):
        raise TypeError("type stub not overridden")

    def is_integer(self):
        """Return True if the float is an integer."""
        raise TypeError("type stub not overridden")

    def as_integer_ratio(self) -> _Tuple[builtins.int, builtins.int]:
        """Represent this float as an exact integer ratio"""
        return builtins.float(self).as_integer_ratio()

    def __repr__(self):
        return self.node._graph_repr()

    def _sympy_(self):
        return self.node.expr

    def __hash__(self):
        return hash(builtins.float(self))

    def conjugate(self) -> "SymFloat":
        """Returns the complex conjugate of the float."""
        return self

    def hex(self) -> str:
        """Returns the hexadecimal representation of the float."""
        return self.node.guard_float("", 0).hex()


class SymBool:
    """
    Like an bool (including magic methods), but redirects all operations on the
    wrapped node. This is used in particular to symbolically record operations
    in the symbolic shape workflow.

    Unlike regular bools, regular boolean operators will force extra guards instead
    of symbolically evaluate.  Use the bitwise operators instead to handle this.
    """

    def __init__(self, node):
        # This field MUST be named node; C++ binding code assumes that this
        # class has a field named node that stores SymNode
        self.node = node

    def __bool__(self):
        return self.node.bool_()

    def __int__(self):
        return builtins.int(self.node.bool_())

    # Magic methods installed by torch.fx.experimental.sym_node
    def __and__(self, other) -> "SymBool":
        raise TypeError("type stub not overridden")

    def __or__(self, other) -> "SymBool":
        raise TypeError("type stub not overridden")

    # We very carefully define __sym_not__, and not a number of other
    # plausible alternatives:
    #
    #   - We do not override __not__ because this is not a real magic
    #     method; you cannot override the meaning of the not builtin in
    #     Python.  We use the name 'sym_not' to clarify that in user code you
    #     cannot use the builtin not or operator.not_ or operator.__not__ and
    #     hit this magic method; you must use our custom sym_not operator.
    #
    #   - We do not override the __invert__ method because SymBool is
    #     meant to be usable in situations where bool is expected.  However,
    #     bitwise negation ~a does the wrong thing with booleans (because
    #     bool is a subclass of int, so ~1 = -2 which is not falseish.)
    #     This would be a giant footgun, so we get around it by defining
    #     our own operator.  Note that bitwise and/or do the right thing,
    #     so we reuse the conventional operators there for readability.
    #
    def __sym_not__(self) -> "SymBool":
        raise TypeError("type stub not overridden")

    def __sym_ite__(self, then_val, else_val):
        raise TypeError("type stub not overridden")

    def __eq__(self, other) -> builtins.bool:
        raise TypeError("type stub not overridden")

    def __repr__(self):
        return self.node._graph_repr()

    def _sympy_(self):
        return self.node.expr

    def __hash__(self):
        if self.node.is_constant():
            return hash(self.node.bool_())
        else:
            # Force specialization
            return hash(builtins.bool(self))


def sym_not(a):
    r"""SymInt-aware utility for logical negation.

    Args:
        a (SymBool or bool): Object to negate
    """
    import sympy

    if overrides.has_torch_function_unary(a):
        return overrides.handle_torch_function(sym_not, (a,), a)
    if hasattr(a, "__sym_not__"):
        return a.__sym_not__()
    if isinstance(a, sympy.Basic):
        return ~a  # type: ignore[operator]
    return not a


def sym_float(a):
    r"""SymInt-aware utility for float casting.

    Args:
        a (SymInt, SymFloat, or object): Object to cast
    """
    if overrides.has_torch_function_unary(a):
        return overrides.handle_torch_function(sym_float, (a,), a)
    if isinstance(a, SymFloat):
        return a
    elif hasattr(a, "__sym_float__"):
        return a.__sym_float__()
    return builtins.float(a)  # type: ignore[operator]


def sym_int(a):
    r"""SymInt-aware utility for int casting.

    Args:
        a (SymInt, SymFloat, or object): Object to cast
    """
    if overrides.has_torch_function_unary(a):
        return overrides.handle_torch_function(sym_int, (a,), a)
    if isinstance(a, SymInt):
        return a
    elif isinstance(a, SymFloat):
        return math.trunc(a)
    return builtins.int(a)  # type: ignore[operator]


def sym_max(a, b):
    """
    SymInt-aware utility for max which avoids branching on a < b.
    Unlike builtins.max(), this only works for int/float, and it always
    promotes to float if any argument is float (unlike builtins.max, which
    will faithfully preserve the type of the input argument).
    """
    if overrides.has_torch_function((a, b)):
        return overrides.handle_torch_function(sym_max, (a, b), a, b)
    if isinstance(a, (SymInt, SymFloat)):
        return a.__sym_max__(b)
    elif isinstance(b, (SymInt, SymFloat)):
        # Due to promotion semantics, this is operator is commutative:
        # max(1, 1.0) === max(1.0, 1) === 1.0
        return b.__sym_max__(a)
    # TODO: Probably can make bool work too, just lazy

    all_types, float_types = __all_and_float_types()

    assert isinstance(a, all_types), type(a)
    assert isinstance(b, all_types), type(b)
    if isinstance(a, float_types) or isinstance(b, float_types):
        return builtins.float(builtins.max(a, b))
    else:
        return builtins.max(a, b)


def __all_and_float_types() -> _Tuple[_Tuple[_Type, ...], _Tuple[_Type, ...]]:
    try:
        import numpy as np

        all_types: _Tuple[_Type, ...] = (
            np.integer,
            np.floating,
            builtins.int,
            builtins.float,
        )
        float_types: _Tuple[_Type, ...] = (np.floating, builtins.float)
    except ModuleNotFoundError:
        all_types = (builtins.int, builtins.float)
        float_types = (builtins.float,)

    return all_types, float_types


def sym_min(a, b):
    """SymInt-aware utility for min()."""
    if overrides.has_torch_function((a, b)):
        return overrides.handle_torch_function(sym_min, (a, b), a, b)
    if isinstance(a, (SymInt, SymFloat)):
        return a.__sym_min__(b)
    elif isinstance(b, (SymInt, SymFloat)):
        return b.__sym_min__(a)

    all_types, float_types = __all_and_float_types()

    assert isinstance(a, all_types), type(a)
    assert isinstance(b, all_types), type(b)
    if isinstance(a, float_types) or isinstance(b, float_types):
        return builtins.float(builtins.min(a, b))
    else:
        return builtins.min(a, b)


def sym_sum(args):
    """
    N-ary add which is faster to compute for long lists than iterated binary
    addition.  Only does something special for integers.
    """
    if overrides.has_torch_function(args):
        return overrides.handle_torch_function(sym_sum, args, args)

    found = None
    for a in args:
        if not isinstance(a, (SymInt, builtins.int)):
            return builtins.sum(args)
        if isinstance(a, SymInt):
            found = a.node
    if found is None:
        return builtins.sum(args)

    from torch.fx.experimental.sym_node import to_node, wrap_node

    return wrap_node(found.sym_sum(tuple(to_node(found, a) for a in args)))


# Drop in replacement for math.sqrt, math.sin, math.cos etc
def _get_sym_math_fn(name):
    def fn(a):
        if overrides.has_torch_function_unary(a):
            return overrides.handle_torch_function(fn, (a,), a)
        if isinstance(a, SymInt):
            a = torch.sym_float(a)
        if hasattr(a, f"__sym_{name}__"):
            return getattr(a, f"__sym_{name}__")()
        return getattr(math, name)(a)

    return fn


__fn, __name, __sym_name = None, "", ""
for __name in (
    "sqrt",
    "cos",
    "cosh",
    "sin",
    "sinh",
    "tan",
    "tanh",
    "asin",
    "acos",
    "atan",
    "log2",
):
    __sym_name = f"_sym_{__name}"
    __fn = _get_sym_math_fn(__name)
    __fn.__qualname__ = __fn.__name__ = __sym_name
    globals()[__sym_name] = __fn

del __fn, __name, __sym_name, _get_sym_math_fn

# Adding temporary shortcut
sym_sqrt = globals()["_sym_sqrt"]
__all__.append("sym_sqrt")


def sym_ite(b, t, f):
    if overrides.has_torch_function((b, t, f)):
        return overrides.handle_torch_function(sym_ite, (b, t, f), b, t, f)
    assert isinstance(b, (SymBool, builtins.bool)) and type(t) == type(f)
    if isinstance(b, SymBool):
        return b.__sym_ite__(t, f)
    return t if b else f


# Check to see if we can load C extensions, and if not provide some guidance
# on what the problem might be.
try:
    # _initExtension is chosen (arbitrarily) as a sentinel.
    from torch._C import _initExtension
except ImportError:
    import torch._C as _C_for_compiled_check

    # The __file__ check only works for Python 3.7 and above.
    if _C_for_compiled_check.__file__ is None:
        raise ImportError(
            textwrap.dedent(
                """
                Failed to load PyTorch C extensions:
                    It appears that PyTorch has loaded the `torch/_C` folder
                    of the PyTorch repository rather than the C extensions which
                    are expected in the `torch._C` namespace. This can occur when
                    using the `install` workflow. e.g.
                        $ python setup.py install && python -c "import torch"

                    This error can generally be solved using the `develop` workflow
                        $ python setup.py develop && python -c "import torch"  # This should succeed
                    or by running Python from a different directory.
                """
            ).strip()
        ) from None
    raise  # If __file__ is not None the cause is unknown, so just re-raise.

# The torch._C submodule is already loaded via `from torch._C import *` above
# Make an explicit reference to the _C submodule to appease linters
from torch import _C as _C


__name, __obj = "", None
for __name in dir(_C):
    if __name[0] != "_" and not __name.endswith("Base"):
        __all__.append(__name)
        __obj = getattr(_C, __name)
        if callable(__obj) or inspect.isclass(__obj):
            if __obj.__module__ != __name__:  # "torch"
                # TODO: fix their module from C++ side
                if __name not in {
                    "DisableTorchFunctionSubclass",
                    "DisableTorchFunction",
                    "Generator",
                }:
                    __obj.__module__ = __name__  # "torch"
    elif __name == "TensorBase":
        # issue 109438 / pr 109940. Prevent TensorBase from being copied into torch.
        delattr(sys.modules[__name__], __name)

del __name, __obj

if not TYPE_CHECKING:
    # issue 38137 and python issue 43367. Submodules of a C extension are
    # non-standard, and attributes of those submodules cannot be pickled since
    # pickle expect to be able to import them as "from _C.sub import attr"
    # which fails with "_C is not a package
    def _import_extension_to_sys_modules(module, memo=None):
        if memo is None:
            memo = set()
        if module in memo:
            return
        memo.add(module)
        module_name = module.__name__
        for name in dir(module):
            member = getattr(module, name)
            member_name = getattr(member, "__name__", "")
            if inspect.ismodule(member) and member_name.startswith(module_name):
                sys.modules.setdefault(member_name, member)
                # Recurse for submodules (e.g., `_C._dynamo.eval_frame`)
                _import_extension_to_sys_modules(member, memo)

    _import_extension_to_sys_modules(_C)
    del _import_extension_to_sys_modules

################################################################################
# Define basic utilities
################################################################################


def typename(obj: _Any, /) -> str:
    """
    String representation of the type of an object.

    This function returns a fully qualified string representation of an object's type.
    Args:
        obj (object): The object whose type to represent
    Returns:
        str: the type of the object `o`
    Example:
        >>> x = torch.tensor([1, 2, 3])
        >>> torch.typename(x)
        'torch.LongTensor'
        >>> torch.typename(torch.nn.Parameter)
        'torch.nn.parameter.Parameter'
    """
    if isinstance(obj, torch.Tensor):
        return obj.type()

    module = getattr(obj, "__module__", "") or ""
    qualname = ""

    if hasattr(obj, "__qualname__"):
        qualname = obj.__qualname__
    elif hasattr(obj, "__name__"):
        qualname = obj.__name__
    else:
        module = obj.__class__.__module__ or ""
        qualname = obj.__class__.__qualname__

    if module in {"", "builtins"}:
        return qualname
    return f"{module}.{qualname}"


def is_tensor(obj: _Any, /) -> _TypeIs["torch.Tensor"]:
    r"""Returns True if `obj` is a PyTorch tensor.

    Note that this function is simply doing ``isinstance(obj, Tensor)``.
    Using that ``isinstance`` check is better for typechecking with mypy,
    and more explicit - so it's recommended to use that instead of
    ``is_tensor``.

    Args:
        obj (object): Object to test
    Example::

        >>> x = torch.tensor([1, 2, 3])
        >>> torch.is_tensor(x)
        True

    """
    return isinstance(obj, torch.Tensor)


def is_storage(obj: _Any, /) -> _TypeIs[_Union["TypedStorage", "UntypedStorage"]]:
    r"""Returns True if `obj` is a PyTorch storage object.

    Args:
        obj (Object): Object to test
    """
    return type(obj) in _storage_classes


_GLOBAL_DEVICE_CONTEXT = threading.local()


def get_default_device() -> "torch.device":
    r"""Gets the default ``torch.Tensor`` to be allocated on ``device``"""
    global _GLOBAL_DEVICE_CONTEXT

    if hasattr(_GLOBAL_DEVICE_CONTEXT, "device_context"):
        device = _GLOBAL_DEVICE_CONTEXT.device_context.device
        if device.index is not None:
            return device
        else:
            # TODO: Call like get_device_index() method corresponding to
            # each device type
            return torch.tensor([]).device
    else:
        return torch.device("cpu")


def set_default_device(
    device: _Optional[_Union["torch.device", str, builtins.int]],
) -> None:
    """Sets the default ``torch.Tensor`` to be allocated on ``device``.  This
    does not affect factory function calls which are called with an explicit
    ``device`` argument.  Factory calls will be performed as if they
    were passed ``device`` as an argument.

    To only temporarily change the default device instead of setting it
    globally, use ``with torch.device(device):`` instead.

    The default device is initially ``cpu``.  If you set the default tensor
    device to another device (e.g., ``cuda``) without a device index, tensors
    will be allocated on whatever the current device for the device type,
    even after :func:`torch.cuda.set_device` is called.

    .. warning::

        This function imposes a slight performance cost on every Python
        call to the torch API (not just factory functions).  If this
        is causing problems for you, please comment on
        https://github.com/pytorch/pytorch/issues/92701

    .. note::

        This doesn't affect functions that create tensors that share the same memory as the input, like:
        :func:`torch.from_numpy` and :func:`torch.frombuffer`

    Args:
        device (device or string): the device to set as default

    Example::

        >>> # xdoctest: +SKIP("requires cuda, changes global state")
        >>> torch.get_default_device()
        device(type='cpu')
        >>> torch.set_default_device('cuda')  # current device is 0
        >>> torch.get_default_device()
        device(type='cuda', index=0)
        >>> torch.set_default_device('cuda')
        >>> torch.cuda.set_device('cuda:1')  # current device is 1
        >>> torch.get_default_device()
        device(type='cuda', index=1)
        >>> torch.set_default_device('cuda:1')
        >>> torch.get_default_device()
        device(type='cuda', index=1)

    """
    global _GLOBAL_DEVICE_CONTEXT
    if hasattr(_GLOBAL_DEVICE_CONTEXT, "device_context"):
        device_context = _GLOBAL_DEVICE_CONTEXT.device_context
        if device_context is not None:
            device_context.__exit__(None, None, None)

    if device is None:
        device_context = None
    else:
        from torch.utils._device import DeviceContext

        device_context = DeviceContext(device)
        device_context.__enter__()
    _GLOBAL_DEVICE_CONTEXT.device_context = device_context


def set_default_tensor_type(t: _Union[_Type["torch.Tensor"], str], /) -> None:
    r"""
    .. warning::

        This function is deprecated as of PyTorch 2.1, please use :func:`torch.set_default_dtype()` and
        :func:`torch.set_default_device()` as alternatives.

    Sets the default ``torch.Tensor`` type to floating point tensor type
    ``t``. This type will also be used as default floating point type for
    type inference in :func:`torch.tensor`.

    The default floating point tensor type is initially ``torch.FloatTensor``.

    Args:
        t (type or string): the floating point tensor type or its name

    Example::

        >>> # xdoctest: +SKIP("Other tests may have changed the default type. Can we reset it?")
        >>> torch.tensor([1.2, 3]).dtype    # initial default for floating point is torch.float32
        torch.float32
        >>> torch.set_default_tensor_type(torch.DoubleTensor)
        >>> torch.tensor([1.2, 3]).dtype    # a new floating point tensor
        torch.float64

    """
    if isinstance(t, str):
        t = _import_dotted_name(t)
    _C._set_default_tensor_type(t)


def set_default_dtype(d: "torch.dtype", /) -> None:
    r"""

    Sets the default floating point dtype to :attr:`d`. Supports floating point dtype
    as inputs. Other dtypes will cause torch to raise an exception.

    When PyTorch is initialized its default floating point dtype is torch.float32,
    and the intent of set_default_dtype(torch.float64) is to facilitate NumPy-like
    type inference. The default floating point dtype is used to:

    1. Implicitly determine the default complex dtype. When the default floating type is float16,
       the default complex dtype is complex32. For float32, the default complex dtype is complex64.
       For float64, it is complex128. For bfloat16, an exception will be raised because
       there is no corresponding complex type for bfloat16.
    2. Infer the dtype for tensors constructed using Python floats or complex Python
       numbers. See examples below.
    3. Determine the result of type promotion between bool and integer tensors and
       Python floats and complex Python numbers.

    Args:
        d (:class:`torch.dtype`): the floating point dtype to make the default.

    Example:
        >>> # xdoctest: +SKIP("Other tests may have changed the default type. Can we reset it?")
        >>> # initial default for floating point is torch.float32
        >>> # Python floats are interpreted as float32
        >>> torch.tensor([1.2, 3]).dtype
        torch.float32
        >>> # initial default for floating point is torch.complex64
        >>> # Complex Python numbers are interpreted as complex64
        >>> torch.tensor([1.2, 3j]).dtype
        torch.complex64

        >>> torch.set_default_dtype(torch.float64)
        >>> # Python floats are now interpreted as float64
        >>> torch.tensor([1.2, 3]).dtype  # a new floating point tensor
        torch.float64
        >>> # Complex Python numbers are now interpreted as complex128
        >>> torch.tensor([1.2, 3j]).dtype  # a new complex tensor
        torch.complex128

        >>> torch.set_default_dtype(torch.float16)
        >>> # Python floats are now interpreted as float16
        >>> torch.tensor([1.2, 3]).dtype  # a new floating point tensor
        torch.float16
        >>> # Complex Python numbers are now interpreted as complex128
        >>> torch.tensor([1.2, 3j]).dtype  # a new complex tensor
        torch.complex32

    """
    _C._set_default_dtype(d)


def use_deterministic_algorithms(
    mode: builtins.bool,
    *,
    warn_only: builtins.bool = False,
) -> None:
    r"""Sets whether PyTorch operations must use "deterministic"
    algorithms. That is, algorithms which, given the same input, and when
    run on the same software and hardware, always produce the same output.
    When enabled, operations will use deterministic algorithms when available,
    and if only nondeterministic algorithms are available they will throw a
    :class:`RuntimeError` when called.

    .. note:: This setting alone is not always enough to make an application
        reproducible. Refer to :ref:`reproducibility` for more information.

    .. note:: :func:`torch.set_deterministic_debug_mode` offers an alternative
        interface for this feature.

    The following normally-nondeterministic operations will act
    deterministically when ``mode=True``:

        * :class:`torch.nn.Conv1d` when called on CUDA tensor
        * :class:`torch.nn.Conv2d` when called on CUDA tensor
        * :class:`torch.nn.Conv3d` when called on CUDA tensor
        * :class:`torch.nn.ConvTranspose1d` when called on CUDA tensor
        * :class:`torch.nn.ConvTranspose2d` when called on CUDA tensor
        * :class:`torch.nn.ConvTranspose3d` when called on CUDA tensor
        * :class:`torch.nn.ReplicationPad2d` when attempting to differentiate a CUDA tensor
        * :func:`torch.bmm` when called on sparse-dense CUDA tensors
        * :func:`torch.Tensor.__getitem__` when attempting to differentiate a CPU tensor
          and the index is a list of tensors
        * :func:`torch.Tensor.index_put` with ``accumulate=False``
        * :func:`torch.Tensor.index_put` with ``accumulate=True`` when called on a CPU
          tensor
        * :func:`torch.Tensor.put_` with ``accumulate=True`` when called on a CPU
          tensor
        * :func:`torch.Tensor.scatter_add_` when called on a CUDA tensor
        * :func:`torch.gather` when called on a CUDA tensor that requires grad
        * :func:`torch.index_add` when called on CUDA tensor
        * :func:`torch.index_select` when attempting to differentiate a CUDA tensor
        * :func:`torch.repeat_interleave` when attempting to differentiate a CUDA tensor
        * :func:`torch.Tensor.index_copy` when called on a CPU or CUDA tensor
        * :func:`torch.Tensor.scatter` when `src` type is Tensor and called on CUDA tensor
        * :func:`torch.Tensor.scatter_reduce` when ``reduce='sum'`` or ``reduce='mean'`` and called on CUDA tensor

    The following normally-nondeterministic operations will throw a
    :class:`RuntimeError` when ``mode=True``:

        * :class:`torch.nn.AvgPool3d` when attempting to differentiate a CUDA tensor
        * :class:`torch.nn.AdaptiveAvgPool2d` when attempting to differentiate a CUDA tensor
        * :class:`torch.nn.AdaptiveAvgPool3d` when attempting to differentiate a CUDA tensor
        * :class:`torch.nn.MaxPool3d` when attempting to differentiate a CUDA tensor
        * :class:`torch.nn.AdaptiveMaxPool2d` when attempting to differentiate a CUDA tensor
        * :class:`torch.nn.FractionalMaxPool2d` when attempting to differentiate a CUDA tensor
        * :class:`torch.nn.FractionalMaxPool3d` when attempting to differentiate a CUDA tensor
        * :class:`torch.nn.MaxUnpool1d`
        * :class:`torch.nn.MaxUnpool2d`
        * :class:`torch.nn.MaxUnpool3d`
        * :func:`torch.nn.functional.interpolate` when attempting to differentiate a CUDA tensor
          and one of the following modes is used:

          - ``linear``
          - ``bilinear``
          - ``bicubic``
          - ``trilinear``

        * :class:`torch.nn.ReflectionPad1d` when attempting to differentiate a CUDA tensor
        * :class:`torch.nn.ReflectionPad2d` when attempting to differentiate a CUDA tensor
        * :class:`torch.nn.ReflectionPad3d` when attempting to differentiate a CUDA tensor
        * :class:`torch.nn.ReplicationPad1d` when attempting to differentiate a CUDA tensor
        * :class:`torch.nn.ReplicationPad3d` when attempting to differentiate a CUDA tensor
        * :class:`torch.nn.NLLLoss` when called on a CUDA tensor
        * :class:`torch.nn.CTCLoss` when attempting to differentiate a CUDA tensor
        * :class:`torch.nn.EmbeddingBag` when attempting to differentiate a CUDA tensor when
          ``mode='max'``
        * :func:`torch.Tensor.put_` when ``accumulate=False``
        * :func:`torch.Tensor.put_` when ``accumulate=True`` and called on a CUDA tensor
        * :func:`torch.histc` when called on a CUDA tensor
        * :func:`torch.bincount` when called on a CUDA tensor and ``weights``
          tensor is given
        * :func:`torch.kthvalue` with called on a CUDA tensor
        * :func:`torch.median` with indices output when called on a CUDA tensor
        * :func:`torch.nn.functional.grid_sample` when attempting to differentiate a CUDA tensor
        * :func:`torch.cumsum` when called on a CUDA tensor when dtype is floating point or complex
        * :func:`torch.Tensor.scatter_reduce` when ``reduce='prod'`` and called on CUDA tensor
        * :func:`torch.Tensor.resize_` when called with a quantized tensor

    In addition, several operations fill uninitialized memory when this setting
    is turned on and when
    :attr:`torch.utils.deterministic.fill_uninitialized_memory` is turned on.
    See the documentation for that attribute for more information.

    A handful of CUDA operations are nondeterministic if the CUDA version is
    10.2 or greater, unless the environment variable ``CUBLAS_WORKSPACE_CONFIG=:4096:8``
    or ``CUBLAS_WORKSPACE_CONFIG=:16:8`` is set. See the CUDA documentation for more
    details: `<https://docs.nvidia.com/cuda/cublas/index.html#results-reproducibility>`_
    If one of these environment variable configurations is not set, a :class:`RuntimeError`
    will be raised from these operations when called with CUDA tensors:

        * :func:`torch.mm`
        * :func:`torch.mv`
        * :func:`torch.bmm`

    Note that deterministic operations tend to have worse performance than
    nondeterministic operations.

    .. note::

        This flag does not detect or prevent nondeterministic behavior caused
        by calling an inplace operation on a tensor with an internal memory
        overlap or by giving such a tensor as the :attr:`out` argument for an
        operation. In these cases, multiple writes of different data may target
        a single memory location, and the order of writes is not guaranteed.

    Args:
        mode (:class:`bool`): If True, makes potentially nondeterministic
            operations switch to a deterministic algorithm or throw a runtime
            error. If False, allows nondeterministic operations.

    Keyword args:
        warn_only (:class:`bool`, optional): If True, operations that do not
            have a deterministic implementation will throw a warning instead of
            an error. Default: ``False``

    Example::

        >>> # xdoctest: +SKIP
        >>> torch.use_deterministic_algorithms(True)

        # Forward mode nondeterministic error
        >>> torch.randn(10, device='cuda').kthvalue(1)
        ...
        RuntimeError: kthvalue CUDA does not have a deterministic implementation...

        # Backward mode nondeterministic error
        >>> torch.nn.AvgPool3d(1)(torch.randn(3, 4, 5, 6, requires_grad=True).cuda()).sum().backward()
        ...
        RuntimeError: avg_pool3d_backward_cuda does not have a deterministic implementation...
    """
    _C._set_deterministic_algorithms(mode, warn_only=warn_only)


def are_deterministic_algorithms_enabled() -> builtins.bool:
    r"""Returns True if the global deterministic flag is turned on. Refer to
    :func:`torch.use_deterministic_algorithms` documentation for more details.
    """
    return _C._get_deterministic_algorithms()


def is_deterministic_algorithms_warn_only_enabled() -> builtins.bool:
    r"""Returns True if the global deterministic flag is set to warn only.
    Refer to :func:`torch.use_deterministic_algorithms` documentation for more
    details.
    """
    return _C._get_deterministic_algorithms_warn_only()


def set_deterministic_debug_mode(debug_mode: _Union[builtins.int, str]) -> None:
    r"""Sets the debug mode for deterministic operations.

    .. note:: This is an alternative interface for
        :func:`torch.use_deterministic_algorithms`. Refer to that function's
        documentation for details about affected operations.

    Args:
        debug_mode(str or int): If "default" or 0, don't error or warn on
            nondeterministic operations. If "warn" or 1, warn on
            nondeterministic operations. If "error" or 2, error on
            nondeterministic operations.
    """

    # NOTE: builtins.int is used here because int in this scope resolves
    # to torch.int
    if not isinstance(debug_mode, (builtins.int, str)):
        raise TypeError(f"debug_mode must be str or int, but got {type(debug_mode)}")

    if isinstance(debug_mode, str):
        if debug_mode == "default":
            debug_mode = 0
        elif debug_mode == "warn":
            debug_mode = 1
        elif debug_mode == "error":
            debug_mode = 2
        else:
            raise RuntimeError(
                "invalid value of debug_mode, expected one of `default`, "
                f"`warn`, `error`, but got {debug_mode}"
            )

    if debug_mode == 0:
        _C._set_deterministic_algorithms(False)
    elif debug_mode == 1:
        _C._set_deterministic_algorithms(True, warn_only=True)
    elif debug_mode == 2:
        _C._set_deterministic_algorithms(True)
    else:
        raise RuntimeError(
            "invalid value of debug_mode, expected 0, 1, or 2, " f"but got {debug_mode}"
        )


def get_deterministic_debug_mode() -> builtins.int:
    r"""Returns the current value of the debug mode for deterministic
    operations. Refer to :func:`torch.set_deterministic_debug_mode`
    documentation for more details.
    """

    if _C._get_deterministic_algorithms():
        if _C._get_deterministic_algorithms_warn_only():
            return 1
        else:
            return 2
    else:
        return 0


def get_float32_matmul_precision() -> str:
    r"""Returns the current value of float32 matrix multiplication precision. Refer to
    :func:`torch.set_float32_matmul_precision` documentation for more details.
    """
    return _C._get_float32_matmul_precision()


def set_float32_matmul_precision(precision: str) -> None:
    r"""Sets the internal precision of float32 matrix multiplications.

    Running float32 matrix multiplications in lower precision may significantly increase
    performance, and in some programs the loss of precision has a negligible impact.

    Supports three settings:

        * "highest", float32 matrix multiplications use the float32 datatype (24 mantissa
          bits with 23 bits explicitly stored) for internal computations.
        * "high", float32 matrix multiplications either use the TensorFloat32 datatype (10
          mantissa bits explicitly stored) or treat each float32 number as the sum of two bfloat16 numbers
          (approximately 16 mantissa bits with 14 bits explicitly stored), if the appropriate fast matrix multiplication
          algorithms are available.  Otherwise float32 matrix multiplications are computed
          as if the precision is "highest".  See below for more information on the bfloat16
          approach.
        * "medium", float32 matrix multiplications use the bfloat16 datatype (8 mantissa
          bits with 7 bits explicitly stored) for internal computations, if a fast matrix multiplication algorithm
          using that datatype internally is available. Otherwise float32
          matrix multiplications are computed as if the precision is "high".

    When using "high" precision, float32 multiplications may use a bfloat16-based algorithm
    that is more complicated than simply truncating to some smaller number mantissa bits
    (e.g. 10 for TensorFloat32, 7 for bfloat16 explicitly stored).  Refer to [Henry2019]_ for a complete
    description of this algorithm.  To briefly explain here, the first step is to realize
    that we can perfectly encode a single float32 number as the sum of three bfloat16
    numbers (because float32 has 23 mantissa bits while bfloat16 has 7 explicitly stored, and both have the
    same number of exponent bits).  This means that the product of two float32 numbers can
    be exactly given by the sum of nine products of bfloat16 numbers.  We can then trade
    accuracy for speed by dropping some of these products.  The "high" precision algorithm
    specifically keeps only the three most significant products, which conveniently excludes
    all of the products involving the last 8 mantissa bits of either input.  This means that
    we can represent our inputs as the sum of two bfloat16 numbers rather than three.
    Because bfloat16 fused-multiply-add (FMA) instructions are typically >10x faster than
    float32 ones, it's faster to do three multiplications and 2 additions with bfloat16
    precision than it is to do a single multiplication with float32 precision.

    .. [Henry2019] http://arxiv.org/abs/1904.06376

    .. note::

        This does not change the output dtype of float32 matrix multiplications,
        it controls how the internal computation of the matrix multiplication is performed.

    .. note::

        This does not change the precision of convolution operations. Other flags,
        like `torch.backends.cudnn.allow_tf32`, may control the precision of convolution
        operations.

    .. note::

        This flag currently only affects one native device type: CUDA.
        If "high" or "medium" are set then the TensorFloat32 datatype will be used
        when computing float32 matrix multiplications, equivalent to setting
        `torch.backends.cuda.matmul.allow_tf32 = True`. When "highest" (the default)
        is set then the float32 datatype is used for internal computations, equivalent
        to setting `torch.backends.cuda.matmul.allow_tf32 = False`.

    Args:
        precision(str): can be set to "highest" (default), "high", or "medium" (see above).

    """
    _C._set_float32_matmul_precision(precision)


def set_warn_always(b: builtins.bool, /) -> None:
    r"""When this flag is False (default) then some PyTorch warnings may only
    appear once per process. This helps avoid excessive warning information.
    Setting it to True causes these warnings to always appear, which may be
    helpful when debugging.

    Args:
        b (:class:`bool`): If True, force warnings to always be emitted
                           If False, set to the default behaviour
    """
    _C._set_warnAlways(b)


def is_warn_always_enabled() -> builtins.bool:
    r"""Returns True if the global warn_always flag is turned on. Refer to
    :func:`torch.set_warn_always` documentation for more details.
    """
    return _C._get_warnAlways()


################################################################################
# Define error checking functions
################################################################################

# These error checking functions must be kept consistent with their C++
# equivalents. Their C++ equivalents are mentioned where applicable.


def _check_with(
    error_type,
    cond: _Union[builtins.bool, SymBool],
    message: _Callable[[], str],
):  # noqa: F811
    if not isinstance(cond, (builtins.bool, SymBool)):
        raise TypeError(f"cond must be a bool, but got {type(cond)}")

    from torch.fx.experimental.symbolic_shapes import expect_true

    if expect_true(cond):
        return

    # error_type must be a subclass of Exception and not subclass of Warning
    assert issubclass(error_type, Exception) and not issubclass(error_type, Warning)

    if message is None:
        message_evaluated = (
            "Expected cond to be True, but got False. (Could this error "
            "message be improved? If so, please report an enhancement request "
            "to PyTorch.)"
        )

    else:
        if not callable(message):
            raise TypeError("message must be a callable")

        message_evaluated = str(message())

    raise error_type(message_evaluated)


def _check(cond, message=None):  # noqa: F811
    r"""Throws error containing an optional message if the specified condition
    is False.

    Error type: ``RuntimeError``

    C++ equivalent: ``TORCH_CHECK``

    Args:
        cond (:class:`bool`): If False, throw error

        message (Callable, optional): Callable that returns either a string or
            an object that has a ``__str__()`` method to be used as the error
            message. Default: ``None``
    """
    _check_with(RuntimeError, cond, message)


def _check_is_size(i, message=None):
    """Checks that a given integer is a valid size (i.e., is non-negative).
    You should use this over _check(i >= 0) because we can use the semantic
    information (that i is a size) to make some further inferences in case
    i is an unbacked SymInt.

    NB: Do NOT use this in contexts where a -1 size would be valid (indicating
    to infer the size from context, or if you should wrap-around or truncate).
    Only use this if the only valid value is an honest to goodness size.
    """
    # This is responsible for the expect_true
    _check(i >= 0, message)
    from torch.fx.experimental.symbolic_shapes import _advise_is_size

    _advise_is_size(i)


def _check_index(cond, message=None):  # noqa: F811
    r"""Throws error containing an optional message if the specified condition
    is False.

    Error type: ``IndexError``

    C++ equivalent: ``TORCH_CHECK_INDEX``

    Args:
        cond (:class:`bool`): If False, throw error

        message (Callable, optional): Callable that returns either a string or
            an object that has a ``__str__()`` method to be used as the error
            message. Default: ``None``
    """
    _check_with(IndexError, cond, message)


def _check_value(cond, message=None):  # noqa: F811
    r"""Throws error containing an optional message if the specified condition
    is False.

    Error type: ``ValueError``

    C++ equivalent: ``TORCH_CHECK_VALUE``

    Args:
        cond (:class:`bool`): If False, throw error

        message (Callable, optional): Callable that returns either a string or
            an object that has a ``__str__()`` method to be used as the error
            message. Default: ``None``
    """
    _check_with(ValueError, cond, message)


def _check_type(cond, message=None):  # noqa: F811
    r"""Throws error containing an optional message if the specified condition
    is False.

    Error type: ``TypeError``

    C++ equivalent: ``TORCH_CHECK_TYPE``

    Args:
        cond (:class:`bool`): If False, throw error

        message (Callable, optional): Callable that returns either a string or
            an object that has a ``__str__()`` method to be used as the error
            message. Default: ``None``
    """
    _check_with(TypeError, cond, message)


def _check_not_implemented(cond, message=None):  # noqa: F811
    r"""Throws error containing an optional message if the specified condition
    is False.

    Error type: ``NotImplementedError``

    C++ equivalent: ``TORCH_CHECK_NOT_IMPLEMENTED``

    Args:
        cond (:class:`bool`): If False, throw error

        message (Callable, optional): Callable that returns either a string or
            an object that has a ``__str__()`` method to be used as the error
            message. Default: ``None``
    """
    _check_with(NotImplementedError, cond, message)


def _check_tensor_all_with(error_type, cond, message=None):  # noqa: F811
    if not is_tensor(cond):
        raise TypeError(f"cond must be a tensor, but got {type(cond)}")

    if not cond.dtype == torch.bool:
        raise TypeError(f"cond tensor must have dtype torch.bool, but got {cond.dtype}")

    _check_with(error_type, cond._is_all_true().item(), message)  # type: ignore[arg-type]


# C++ equivalent: `TORCH_CHECK_TENSOR_ALL`
def _check_tensor_all(cond, message=None):  # noqa: F811
    r"""Throws error containing an optional message if the specified condition
    is False.

    Error type: ``RuntimeError``

    C++ equivalent: ``TORCH_CHECK_TENSOR_ALL``

    Args:
        cond (:class:`torch.Tensor`): Tensor of dtype ``torch.bool``. If any
            element is ``False``, throw error

        message (Callable, optional): Callable that returns either a string or
            an object that has a ``__str__()`` method to be used as the error
            message. Default: ``None``
    """
    _check_tensor_all_with(RuntimeError, cond, message)


################################################################################
# Define numeric constants
################################################################################

# For Python Array API (https://data-apis.org/array-api/latest/API_specification/constants.html) and
# NumPy consistency (https://numpy.org/devdocs/reference/constants.html)
from math import e, inf, nan, pi


newaxis: None = None

__all__.extend(["e", "pi", "nan", "inf", "newaxis"])

################################################################################
# Define Storage and Tensor classes
################################################################################

from torch._tensor import Tensor  # usort: skip

# needs to be after torch.Tensor is defined to avoid circular dependencies
from torch import storage as storage  # usort: skip
from torch.storage import (
    _LegacyStorage,
    _StorageBase,
    _warn_typed_storage_removal,
    TypedStorage,
    UntypedStorage,
)


# NOTE: New <type>Storage classes should never be added. When adding a new
# dtype, use torch.storage.TypedStorage directly.
class ByteStorage(_LegacyStorage):
    @classproperty
    def dtype(self):
        _warn_typed_storage_removal(stacklevel=3)
        return self._dtype

    @classproperty
    def _dtype(self):
        return torch.uint8


class DoubleStorage(_LegacyStorage):
    @classproperty
    def dtype(self):
        _warn_typed_storage_removal(stacklevel=3)
        return self._dtype

    @classproperty
    def _dtype(self):
        return torch.double


class FloatStorage(_LegacyStorage):
    @classproperty
    def dtype(self):
        _warn_typed_storage_removal(stacklevel=3)
        return self._dtype

    @classproperty
    def _dtype(self):
        return torch.float


class HalfStorage(_LegacyStorage):
    @classproperty
    def dtype(self):
        _warn_typed_storage_removal(stacklevel=3)
        return self._dtype

    @classproperty
    def _dtype(self):
        return torch.half


class LongStorage(_LegacyStorage):
    @classproperty
    def dtype(self):
        _warn_typed_storage_removal(stacklevel=3)
        return self._dtype

    @classproperty
    def _dtype(self):
        return torch.long


class IntStorage(_LegacyStorage):
    @classproperty
    def dtype(self):
        _warn_typed_storage_removal(stacklevel=3)
        return self._dtype

    @classproperty
    def _dtype(self):
        return torch.int


class ShortStorage(_LegacyStorage):
    @classproperty
    def dtype(self):
        _warn_typed_storage_removal(stacklevel=3)
        return self._dtype

    @classproperty
    def _dtype(self):
        return torch.short


class CharStorage(_LegacyStorage):
    @classproperty
    def dtype(self):
        _warn_typed_storage_removal(stacklevel=3)
        return self._dtype

    @classproperty
    def _dtype(self):
        return torch.int8


class BoolStorage(_LegacyStorage):
    @classproperty
    def dtype(self):
        _warn_typed_storage_removal(stacklevel=3)
        return self._dtype

    @classproperty
    def _dtype(self):
        return torch.bool


class BFloat16Storage(_LegacyStorage):
    @classproperty
    def dtype(self):
        _warn_typed_storage_removal(stacklevel=3)
        return self._dtype

    @classproperty
    def _dtype(self):
        return torch.bfloat16


class ComplexDoubleStorage(_LegacyStorage):
    @classproperty
    def dtype(self):
        _warn_typed_storage_removal(stacklevel=3)
        return self._dtype

    @classproperty
    def _dtype(self):
        return torch.cdouble


class ComplexFloatStorage(_LegacyStorage):
    @classproperty
    def dtype(self):
        _warn_typed_storage_removal(stacklevel=3)
        return self._dtype

    @classproperty
    def _dtype(self):
        return torch.cfloat


class QUInt8Storage(_LegacyStorage):
    @classproperty
    def dtype(self):
        _warn_typed_storage_removal(stacklevel=3)
        return self._dtype

    @classproperty
    def _dtype(self):
        return torch.quint8


class QInt8Storage(_LegacyStorage):
    @classproperty
    def dtype(self):
        _warn_typed_storage_removal(stacklevel=3)
        return self._dtype

    @classproperty
    def _dtype(self):
        return torch.qint8


class QInt32Storage(_LegacyStorage):
    @classproperty
    def dtype(self):
        _warn_typed_storage_removal(stacklevel=3)
        return self._dtype

    @classproperty
    def _dtype(self):
        return torch.qint32


class QUInt4x2Storage(_LegacyStorage):
    @classproperty
    def dtype(self):
        _warn_typed_storage_removal(stacklevel=3)
        return self._dtype

    @classproperty
    def _dtype(self):
        return torch.quint4x2


class QUInt2x4Storage(_LegacyStorage):
    @classproperty
    def dtype(self):
        _warn_typed_storage_removal(stacklevel=3)
        return self._dtype

    @classproperty
    def _dtype(self):
        return torch.quint2x4


_storage_classes: _Set[_Type[_Union[TypedStorage, UntypedStorage]]] = {
    UntypedStorage,
    DoubleStorage,
    FloatStorage,
    LongStorage,
    IntStorage,
    ShortStorage,
    CharStorage,
    ByteStorage,
    HalfStorage,
    BoolStorage,
    QUInt8Storage,
    QInt8Storage,
    QInt32Storage,
    BFloat16Storage,
    ComplexFloatStorage,
    ComplexDoubleStorage,
    QUInt4x2Storage,
    QUInt2x4Storage,
    TypedStorage,
}

# The _tensor_classes set is initialized by the call to initialize_python_bindings.
_tensor_classes: _Set[_Type["torch.Tensor"]] = set()

# If you edit these imports, please update torch/__init__.py.in as well
from torch import amp as amp, random as random, serialization as serialization
from torch._tensor_str import set_printoptions
from torch.amp import autocast, GradScaler
from torch.random import get_rng_state, initial_seed, manual_seed, seed, set_rng_state
from torch.serialization import load, save


################################################################################
# Initialize extension
################################################################################


# Shared memory manager needs to know the exact location of manager executable
def _manager_path():
    if _running_with_deploy() or platform.system() == "Windows":
        return b""
    path = get_file_path("torch", "bin", "torch_shm_manager")
    prepare_multiprocessing_environment(get_file_path("torch"))
    if not os.path.exists(path):
        raise RuntimeError("Unable to find torch_shm_manager at " + path)
    return path.encode("utf-8")


_C._initExtension(_manager_path())

del _manager_path

# Appease the type checker: it can't deal with direct setting of globals().
# Note that we will see "too many" functions when reexporting this way; there
# is not a good way to fix this problem.  Perhaps, try to redesign VariableFunctions
# so that this import is good enough
if TYPE_CHECKING:
    # Some type signatures pulled in from _VariableFunctions here clash with
    # signatures already imported. For now these clashes are ignored; see
    # PR #43339 for details.
    from torch._C._VariableFunctions import *  # type: ignore[assignment, misc] # noqa: F403

    # Fixup segment_reduce visibility
    _segment_reduce = segment_reduce
    del segment_reduce  # noqa: F821

# Ops not to be exposed in `torch` namespace,
# mostly helper ops.
PRIVATE_OPS = ("unique_dim",)

__name, __obj = "", None
for __name in dir(_C._VariableFunctions):
    if __name.startswith("__") or __name in PRIVATE_OPS:
        continue
    __obj = getattr(_C._VariableFunctions, __name)
    __obj.__module__ = __name__  # "torch"
    # Hide some APIs that should not be public
    if __name == "segment_reduce":
        # TODO: Once the undocumented FC window is passed, remove the line bellow
        globals()[__name] = __obj
        __name = "_" + __name
    globals()[__name] = __obj
    if not __name.startswith("_"):
        __all__.append(__name)

del __name, __obj

################################################################################
# Add torch.dtype instances to the public API
################################################################################

import torch


__all__.extend(
    name for name in dir(torch) if isinstance(getattr(torch, name), torch.dtype)
)

################################################################################
# Import TorchDynamo's lazy APIs to avoid circular dependenices
################################################################################

# needs to be before from torch.functional import * to avoid circular dependencies
from torch._compile import _disable_dynamo  # usort: skip

################################################################################
# Import interface functions defined in Python
################################################################################

# needs to be after the above ATen bindings so we can overwrite from Python side
from torch import _VF as _VF, functional as functional  # usort: skip
from torch.functional import *  # usort: skip # noqa: F403

################################################################################
# Remove unnecessary members
################################################################################

del _StorageBase
del _LegacyStorage

################################################################################
# Define _assert
################################################################################


# needs to be before the submodule imports to avoid circular dependencies
def _assert(condition, message):
    r"""A wrapper around Python's assert which is symbolically traceable."""
    if type(condition) is not torch.Tensor and overrides.has_torch_function(
        (condition,)
    ):
        return overrides.handle_torch_function(
            _assert, (condition,), condition, message
        )
    assert condition, message


################################################################################
# Import most common subpackages
################################################################################

# Use the redundant form so that type checkers know that these are a part of
# the public API. The "regular" import lines are there solely for the runtime
# side effect of adding to the imported module's members for other users.

# needs to be before import torch.nn as nn to avoid circular dependencies
from torch.autograd import (  # usort: skip
    enable_grad as enable_grad,
    inference_mode as inference_mode,
    no_grad as no_grad,
    set_grad_enabled as set_grad_enabled,
)

from torch import (
    __config__ as __config__,
    __future__ as __future__,
    _awaits as _awaits,
    accelerator as accelerator,
    autograd as autograd,
    backends as backends,
    cpu as cpu,
    cuda as cuda,
    distributed as distributed,
    distributions as distributions,
    fft as fft,
    futures as futures,
    hub as hub,
    jit as jit,
    linalg as linalg,
    mps as mps,
    mtia as mtia,
    multiprocessing as multiprocessing,
    nested as nested,
    nn as nn,
    optim as optim,
    overrides as overrides,
    profiler as profiler,
    sparse as sparse,
    special as special,
    testing as testing,
    types as types,
    utils as utils,
    xpu as xpu,
)
from torch.signal import windows as windows


# Quantized, sparse, AO, etc. should be last to get imported, as nothing
# is expected to depend on them.
from torch import ao as ao  # usort: skip

# nn.quant* depends on ao -- so should be after those.
import torch.nn.intrinsic
import torch.nn.qat
import torch.nn.quantizable
import torch.nn.quantized


_C._init_names(list(_storage_classes))

# attach docstrings to torch and tensor functions
from torch import _size_docs, _storage_docs, _tensor_docs, _torch_docs


del _torch_docs, _tensor_docs, _storage_docs, _size_docs


def compiled_with_cxx11_abi() -> builtins.bool:
    r"""Returns whether PyTorch was built with _GLIBCXX_USE_CXX11_ABI=1"""
    return _C._GLIBCXX_USE_CXX11_ABI


from torch import _library as _library, _ops as _ops


# Import the ops and classes "namespace"
from torch._ops import ops as ops  # usort: skip
from torch._classes import classes as classes  # usort: skip

sys.modules.setdefault(f"{__name__}.ops", ops)
sys.modules.setdefault(f"{__name__}.classes", classes)

# quantization depends on torch.fx and torch.ops
# Import quantization
from torch import quantization as quantization  # usort: skip

# Import the quasi random sampler
from torch import quasirandom as quasirandom  # usort: skip

# If you are seeing this, it means that this call site was not checked if
# the memory format could be preserved, and it was switched to old default
# behaviour of contiguous
legacy_contiguous_format = contiguous_format  # defined by _C._initExtension()

# Register fork handler to initialize OpenMP in child processes (see gh-28389)
from torch.multiprocessing._atfork import register_after_fork


register_after_fork(torch.get_num_threads)
del register_after_fork

# Import tools that require fully imported torch (for applying
# torch.jit.script as a decorator, for instance):
from torch._lobpcg import lobpcg as lobpcg


# These were previously defined in native_functions.yaml and appeared on the
# `torch` namespace, but we moved them to c10 dispatch to facilitate custom
# class usage. We add these lines here to preserve backward compatibility.
quantized_lstm = ops.aten.quantized_lstm
quantized_gru = ops.aten.quantized_gru

# Import experimental masked operations support. See
# [RFC-0016](https://github.com/pytorch/rfcs/pull/27) for more
# information.
from torch import masked as masked

# Import removed ops with error message about removal
from torch._linalg_utils import (  # type: ignore[misc]
    _symeig as symeig,
    eig,
    lstsq,
    matrix_rank,
    solve,
)
from torch.utils.dlpack import from_dlpack, to_dlpack


class _TorchCompileInductorWrapper:
    compiler_name = "inductor"

    def __init__(self, mode, options, dynamic):
        self.config: _Dict[str, _Any] = {}
        self.dynamic = dynamic
        self.apply_mode(mode)
        self.apply_options(options)

        if self.config.get("triton.cudagraphs", False):
            os.environ["DISABLE_CUPTI_LAZY_REINIT"] = "1"
            # FIXME: CUDA Graph does not work well with CUPTI teardown.
            #   1) crashes on 1st lazy CUPTI re-init after teardown (CUDA 11)
            #   2) crashes on 2nd non-lazy CUPTI re-init after teardown (CUDA 12)
            # Workaround: turn off CUPTI teardown when using CUDA Graphs.
            os.environ["TEARDOWN_CUPTI"] = "0"

    def __eq__(self, other):
        return (
            isinstance(other, _TorchCompileInductorWrapper)
            and self.config == other.config
            and self.dynamic == other.dynamic
        )

    def apply_mode(self, mode: _Optional[str]):
        if mode is None or mode == "default":
            pass
        elif mode in {"reduce-overhead", "max-autotune", "max-autotune-no-cudagraphs"}:
            from torch._inductor import list_mode_options

            self.apply_options(list_mode_options(mode, self.dynamic))
        else:
            raise RuntimeError(
                f"Unrecognized mode={mode}, should be one of: default, reduce-overhead, max-autotune, max-autotune-no-cudagraphs"
            )

    def apply_options(self, options: _Optional[_Dict[str, _Any]]):
        from torch._inductor.compiler_bisector import CompilerBisector

        if bisect_changes := CompilerBisector.get_config_change("inductor"):
            options = {} if options is None else options
            options = (
                {**bisect_changes} if options is None else {**options, **bisect_changes}  # type: ignore[dict-item]
            )

        if not options:
            return

        from torch._inductor import config

        current_config: _Dict[str, _Any] = config.get_config_copy()

        for key, val in options.items():
            attr_name = key.replace("-", "_")
            if attr_name not in current_config:
                raise RuntimeError(
                    f"Unexpected optimization option {key}, known options are {list(current_config.keys())}"
                )
            if type(val) is not type(current_config[attr_name]):
                val_type_str = type(val).__name__
                expected_type_str = type(current_config[attr_name]).__name__
                raise RuntimeError(
                    f"Unexpected type of attr {key}, got {val_type_str} should be {expected_type_str}"
                )
            self.config[attr_name] = val

    def __call__(self, model_, inputs_):
        from torch._inductor.compile_fx import compile_fx

        return compile_fx(model_, inputs_, config_patches=self.config)

    def get_compiler_config(self):
        from torch._inductor.compile_fx import get_patched_config_dict

        return get_patched_config_dict(config_patches=self.config)

    def reset(self):
        from torch._inductor import config

        if "triton.cudagraphs" in self.config or config.triton.cudagraphs:
            if self.config.get("triton.cudagraphs", True):
                from torch._inductor.cudagraph_trees import reset_cudagraph_trees

                reset_cudagraph_trees()


class _TorchCompileWrapper:
    def __init__(self, backend, mode, options, dynamic):
        from torch._dynamo.backends.registry import lookup_backend

        if isinstance(backend, str):
            self.compiler_name = backend
        elif hasattr(backend, "__name__"):
            self.compiler_name = backend.__name__
        else:
            self.compiler_name = str(backend)
        self.dynamic = dynamic
        self.compiler_fn = lookup_backend(backend)
        self.kwargs = {}
        # only pass the args if they non-empty
        if mode and mode != "default":
            self.kwargs["mode"] = mode
        if options:
            self.kwargs["options"] = options

    def __eq__(self, other):
        return (
            isinstance(other, _TorchCompileWrapper)
            and self.compiler_fn == other.compiler_fn
            and self.kwargs == other.kwargs
            and self.dynamic == other.dynamic
        )

    def __call__(self, model_, inputs_):
        return self.compiler_fn(model_, inputs_, **self.kwargs)

    def reset(self):
        if hasattr(self.compiler_fn, "reset"):
            self.compiler_fn.reset()


_InputT = _ParamSpec("_InputT")
_RetT = _TypeVar("_RetT")


@_overload
def compile(
    model: _Callable[_InputT, _RetT],
    *,
    fullgraph: builtins.bool = False,
    dynamic: _Optional[builtins.bool] = None,
    backend: _Union[str, _Callable] = "inductor",
    mode: _Union[str, None] = None,
    options: _Optional[_Dict[str, _Union[str, builtins.int, builtins.bool]]] = None,
    disable: builtins.bool = False,
) -> _Callable[_InputT, _RetT]: ...


@_overload
def compile(
    model: None = None,
    *,
    fullgraph: builtins.bool = False,
    dynamic: _Optional[builtins.bool] = None,
    backend: _Union[str, _Callable] = "inductor",
    mode: _Union[str, None] = None,
    options: _Optional[_Dict[str, _Union[str, builtins.int, builtins.bool]]] = None,
    disable: builtins.bool = False,
) -> _Callable[[_Callable[_InputT, _RetT]], _Callable[_InputT, _RetT]]: ...


def compile(
    model: _Optional[_Callable] = None,
    *,
    fullgraph: builtins.bool = False,
    dynamic: _Optional[builtins.bool] = None,
    backend: _Union[str, _Callable] = "inductor",
    mode: _Union[str, None] = None,
    options: _Optional[_Dict[str, _Union[str, builtins.int, builtins.bool]]] = None,
    disable: builtins.bool = False,
) -> _Union[
    _Callable[[_Callable[_InputT, _RetT]], _Callable[_InputT, _RetT]],
    _Callable[_InputT, _RetT],
]:
    """
    Optimizes given model/function using TorchDynamo and specified backend.
    If you are compiling an :class:`torch.nn.Module`, you can also use :meth:`torch.nn.Module.compile`
    to compile the module inplace without changing its structure.

    Concretely, for every frame executed within the compiled region, we will attempt
    to compile it and cache the compiled result on the code object for future
    use.  A single frame may be compiled multiple times if previous compiled
    results are not applicable for subsequent calls (this is called a "guard
    failure), you can use TORCH_LOGS=guards to debug these situations.
    Multiple compiled results can be associated with a frame up to
    ``torch._dynamo.config.cache_size_limit``, which defaults to 8; at which
    point we will fall back to eager.  Note that compile caches are per
    *code object*, not frame; if you dynamically create multiple copies of a
    function, they will all share the same code cache.

    Args:
       model (Callable): Module/function to optimize
       fullgraph (bool): If False (default), torch.compile attempts to discover compileable regions
        in the function that it will optimize. If True, then we require that the entire function be
        capturable into a single graph. If this is not possible (that is, if there are graph breaks),
        then this will raise an error.
       dynamic (bool or None): Use dynamic shape tracing.  When this is True, we will up-front attempt
        to generate a kernel that is as dynamic as possible to avoid recompilations when
        sizes change.  This may not always work as some operations/optimizations will
        force specialization; use TORCH_LOGS=dynamic to debug overspecialization.
        When this is False, we will NEVER generate dynamic kernels, we will always specialize.
        By default (None), we automatically detect if dynamism has occurred and compile a more
        dynamic kernel upon recompile.
       backend (str or Callable): backend to be used

        - "inductor" is the default backend, which is a good balance between performance and overhead

        - Non experimental in-tree backends can be seen with `torch._dynamo.list_backends()`

        - Experimental or debug in-tree backends can be seen with `torch._dynamo.list_backends(None)`

        - To register an out-of-tree custom backend:
          https://pytorch.org/docs/main/torch.compiler_custom_backends.html#registering-custom-backends
       mode (str): Can be either "default", "reduce-overhead", "max-autotune" or "max-autotune-no-cudagraphs"

        - "default" is the default mode, which is a good balance between performance and overhead

        - "reduce-overhead" is a mode that reduces the overhead of python with CUDA graphs,
          useful for small batches.  Reduction of overhead can come at the cost of more memory
          usage, as we will cache the workspace memory required for the invocation so that we
          do not have to reallocate it on subsequent runs.  Reduction of overhead is not guaranteed
          to work; today, we only reduce overhead for CUDA only graphs which do not mutate inputs.
          There are other circumstances where CUDA graphs are not applicable; use TORCH_LOG=perf_hints
          to debug.

        - "max-autotune" is a mode that leverages Triton or template based matrix multiplications
          on supported devices and Triton based convolutions on GPU.
          It enables CUDA graphs by default on GPU.

        - "max-autotune-no-cudagraphs" is a mode similar to "max-autotune" but without CUDA graphs

        - To see the exact configs that each mode sets you can call `torch._inductor.list_mode_options()`

       options (dict): A dictionary of options to pass to the backend. Some notable ones to try out are

        - `epilogue_fusion` which fuses pointwise ops into templates. Requires `max_autotune` to also be set

        - `max_autotune` which will profile to pick the best matmul configuration

        - `fallback_random` which is useful when debugging accuracy issues

        - `shape_padding` which pads matrix shapes to better align loads on GPUs especially for tensor cores

        - `triton.cudagraphs` which will reduce the overhead of python with CUDA graphs

        - `trace.enabled` which is the most useful debugging flag to turn on

        - `trace.graph_diagram` which will show you a picture of your graph after fusion

        - For inductor you can see the full list of configs that it supports by calling `torch._inductor.list_options()`
       disable (bool): Turn torch.compile() into a no-op for testing

    Example::

        @torch.compile(options={"triton.cudagraphs": True}, fullgraph=True)
        def foo(x):
            return torch.sin(x) + torch.cos(x)

    """
    _C._log_api_usage_once("torch.compile")
    if sys.version_info >= (3, 13):
        raise RuntimeError("Dynamo is not supported on Python 3.13+")

    # Decorator mode
    if model is None:

        def fn(model: _Callable[_InputT, _RetT]) -> _Callable[_InputT, _RetT]:
            if model is None:
                raise RuntimeError("Model can't be None")
            return compile(
                model,
                fullgraph=fullgraph,
                dynamic=dynamic,
                backend=backend,
                mode=mode,
                options=options,
                disable=disable,
            )

        return fn

    if mode is not None and options is not None:
        raise RuntimeError(
            "Either mode or options can be specified, but both can't be specified at the same time."
        )
    if mode is None and options is None:
        mode = "default"

    from torch._inductor.compiler_bisector import CompilerBisector

<<<<<<< HEAD
    enter_exit_hooks = []

    if torch._dynamo.config.specialize_float:
        enter_exit_hooks.append(
            torch._dynamo.config._make_closure_patcher(specialize_float=False)
        )

    if bisect_backend := BisectionManager.get_backend():
=======
    if bisect_backend := CompilerBisector.get_backend():
>>>>>>> e6ff07f0
        backend = bisect_backend

    if backend == "inductor":
        backend = _TorchCompileInductorWrapper(mode, options, dynamic)
    else:
        backend = _TorchCompileWrapper(backend, mode, options, dynamic)

    return torch._dynamo.optimize(
        backend=backend,
        nopython=fullgraph,
        dynamic=dynamic,
        disable=disable,
        enter_exit_hooks=enter_exit_hooks,
    )(model)  # type: ignore[return-value]


def _register_device_module(device_type, module):
    r"""Register an external runtime module of the specific :attr:`device_type`
    supported by torch.

    After the :attr:`module` is registered correctly, the user can refer
    the external runtime module as part of torch with attribute torch.xxx.
    """
    # Make sure the device_type represent a supported device type for torch.
    device_type = torch.device(device_type).type
    m = sys.modules[__name__]
    if hasattr(m, device_type):
        raise RuntimeError(
            f"The runtime module of '{device_type}' has already "
            f"been registered with '{getattr(m, device_type)}'"
        )
    setattr(m, device_type, module)
    torch_module_name = ".".join([__name__, device_type])
    sys.modules[torch_module_name] = module


from torch import (
    export as export,
    func as func,
    library as library,
    return_types as return_types,
)
from torch._higher_order_ops import cond as cond, while_loop as while_loop
from torch.func import vmap as vmap


if not TYPE_CHECKING:
    from torch import _meta_registrations

# Enable CUDA Sanitizer
if "TORCH_CUDA_SANITIZER" in os.environ:
    import torch.cuda._sanitizer as csan

    csan.enable_cuda_sanitizer()

# Populate magic methods on SymInt and SymFloat
import torch.fx.experimental.sym_node
from torch import fx as fx


# Register MPS specific decomps
torch.backends.mps._init()

if not _running_with_deploy():
    from torch import compiler as compiler

    class _TritonLibrary:
        lib = torch.library.Library("triton", "DEF")
        ops_table: _Dict[_Tuple[str, str], _Callable] = {}

        @classmethod
        def registerOp(cls, op_key, full_schema, op_impl, dispatch_key):
            if (op_key, dispatch_key) not in cls.ops_table:
                cls.lib.define(full_schema)
                cls.lib.impl("triton::" + op_key, op_impl, dispatch_key)
                cls.ops_table[(op_key, dispatch_key)] = op_impl

            return cls.ops_table[(op_key, dispatch_key)]


# Deprecated attributes
_deprecated_attrs = {
    "has_mps": torch.backends.mps.is_built,
    "has_cuda": torch.backends.cuda.is_built,
    "has_cudnn": torch.backends.cudnn.is_available,
    "has_mkldnn": torch.backends.mkldnn.is_available,
}

if TYPE_CHECKING:
    # Import the following modules during type checking to enable code intelligence features,
    # such as auto-completion in tools like pylance, even when these modules are not explicitly
    # imported in user code.
    from torch import (
        _dynamo as _dynamo,
        _inductor as _inductor,
        _subclasses as _subclasses,
        onnx as onnx,
    )

else:
    _lazy_modules = {
        "_dynamo",
        "_inductor",
        "_export",
        # ONNX must be imported after _dynamo, _ops, _subclasses, fx, func and jit
        "onnx",
    }

    def __getattr__(name):
        # Deprecated attrs
        replacement = _deprecated_attrs.get(name)
        if replacement is not None:
            import warnings

            warnings.warn(
                f"'{name}' is deprecated, please use '{replacement.__module__}.{replacement.__name__}()'",
                stacklevel=2,
            )
            return replacement()

        # Lazy modules
        if name in _lazy_modules:
            return importlib.import_module(f".{name}", __name__)

        raise AttributeError(f"module '{__name__}' has no attribute '{name}'")


def get_device_module(device: _Optional[_Union[torch.device, str]] = None):
    """
    Returns the module associated with a given device(e.g., torch.device('cuda'), "mtia:0", "xpu", ...).
    If no device is given, return the module for the current accelerator or CPU if none is present.
    """
    if isinstance(device, torch.device):
        device_module_name = device.type
    elif isinstance(device, str):
        device_module_name = torch.device(device).type
    elif device is None:
        # Using default accelerator type. If no accelerator is available, it automatically returns CPU device.
        device_module_name = torch._C._get_accelerator().type
    else:
        raise RuntimeError(
            f"Invalid value of device '{device}', expect torch.device, str, or None"
        )
    device_module = getattr(torch, device_module_name, None)
    if device_module is None:
        raise RuntimeError(
            f"Device '{device_module_name}' does not have a corresponding module registered as 'torch.{device_module_name}'."
        )
    return device_module


def _constrain_as_size(
    symbol,
    min: _Optional[builtins.int] = None,
    max: _Optional[builtins.int] = None,
):
    """
    This indicates that a given int is size-like, and can be used in any context where a size is expected.
    You will typically use this when reading out integers from Tensors, e.g., max.item() or lengths.tolist()
    which then need to be used as tensor constructors. Providing these assertions to PyTorch can help resolve
      GuardOnDataDependentSymNode errors upon export, since we cannot guard on unbacked SymInts.

    This function has unusual semantics in some circumstances in framework
    code, we will treat this int as >= 2 (when we do a size-oblivious guard).
    This makes it easier to use the unbacked int in size contexts,
    as we will often attempt to guard on a size being zero/one
    (e.g., when computing the contiguity of a tensor, or testing if
    broadcasting can occur), which will not work on unbacked SymInts.
    However, if we conservatively assume that the size is not zero/one, we will
    end up with a graph that will still work even if the size is zero/one.

    For more details, see https://docs.google.com/document/d/1HSuTTVvYH1pTew89Rtpeu84Ht3nQEFTYhAX3Ypa_xJs/edit
    ```
    """
    torch.sym_constrain_range_for_size(symbol, min=min, max=max)


from torch import _logging


_logging._init_logs()


def _import_device_backends():
    """
    Leverage the Python plugin mechanism to load out-of-the-tree device extensions.
    See this RFC: https://github.com/pytorch/pytorch/issues/122468
    """
    from importlib.metadata import entry_points

    group_name = "torch.backends"
    if sys.version_info < (3, 10):
        backend_extensions = entry_points().get(group_name, ())
    else:
        backend_extensions = entry_points(group=group_name)

    for backend_extension in backend_extensions:
        try:
            # Load the extension
            entrypoint = backend_extension.load()
            # Call the entrypoint
            entrypoint()
        except Exception as err:
            raise RuntimeError(
                f"Failed to load the backend extension: {backend_extension.name}. "
                f"You can disable extension auto-loading with TORCH_DEVICE_BACKEND_AUTOLOAD=0."
            ) from err


def _is_device_backend_autoload_enabled() -> builtins.bool:
    """
    Whether autoloading out-of-the-tree device extensions is enabled.
    The switch depends on the value of the environment variable
    `TORCH_DEVICE_BACKEND_AUTOLOAD`.

    Returns:
        bool: Whether to enable autoloading the extensions. Enabled by default.

    Examples:
        >>> torch._is_device_backend_autoload_enabled()
        True
    """
    # enabled by default
    return os.getenv("TORCH_DEVICE_BACKEND_AUTOLOAD", "1") == "1"


if _is_device_backend_autoload_enabled():
    _import_device_backends()


def _as_tensor_fullprec(t):
    """
    Like torch.as_tensor, but when given Python data types it will keep
    them in full precision.  Used for calling convention for Dynamo.
    """
    ty = type(t)
    if ty is builtins.float:
        return torch.as_tensor(t, dtype=torch.float64)
    elif ty is builtins.int:
        return torch.as_tensor(t, dtype=torch.int64)
    else:
        return torch.as_tensor(t)<|MERGE_RESOLUTION|>--- conflicted
+++ resolved
@@ -2502,7 +2502,6 @@
 
     from torch._inductor.compiler_bisector import CompilerBisector
 
-<<<<<<< HEAD
     enter_exit_hooks = []
 
     if torch._dynamo.config.specialize_float:
@@ -2510,10 +2509,7 @@
             torch._dynamo.config._make_closure_patcher(specialize_float=False)
         )
 
-    if bisect_backend := BisectionManager.get_backend():
-=======
     if bisect_backend := CompilerBisector.get_backend():
->>>>>>> e6ff07f0
         backend = bisect_backend
 
     if backend == "inductor":
