# mypy: allow-untyped-defs
import functools
import math
import operator
from typing import *  # noqa: F403

import torch
import torch.nn.functional as F
from torch.fx.operator_schemas import normalize_function
from torch.nested._internal.sdpa import jagged_scaled_dot_product_attention

from .nested_tensor import NestedTensor


__all__: List[Any] = []

JAGGED_OPS_TABLE: Dict[Any, Any] = {}


# Simplifying assumption: we assume that the batch dim is always the left-most
# dim, and the ragged dim is always the second dim.
def _outer_to_inner_dim(ndim, dim):
    assert dim >= 0 and dim < ndim
    return 0 if dim < 2 else dim - 1


def _wrap_jagged_dim(
    ndim, dim, op_name, convert_to_inner_dim=True, allow_batch_dim=False
):
    from torch._prims_common import canonicalize_dims

    wrapped = canonicalize_dims(ndim, dim)
    if wrapped == 1:
        raise RuntimeError(f"{op_name}(): not supported for NestedTensor on dim=1")
    elif wrapped == 0 and not allow_batch_dim:
        raise RuntimeError(f"{op_name}(): not supported for NestedTensor on dim=0")
    return _outer_to_inner_dim(ndim, wrapped) if convert_to_inner_dim else wrapped


def _wrap_jagged_dims(ndim, dims, op_name, ragged_idx=1):
    """
    For NestedTensor operators,
    wraps dimensions to non-negative values,
    and returns metadata related to reduction dimension(s).
    """
    from torch._prims_common import canonicalize_dims

    assert isinstance(
        dims, (tuple, list)
    ), f"_wrap_jagged_dims(): cannot iterate over dimensions of type {type(dims)}"

    wrapped_dims = [
        canonicalize_dims(ndim, d) for d in dims
    ]  # convert all indices to non-negative values

    operate_on_batch = 0 in wrapped_dims
    operate_on_ragged = ragged_idx in wrapped_dims
    operate_on_non_batch = any(d != 0 and d != ragged_idx for d in wrapped_dims)

    outer_to_inner_dim = tuple(
        _outer_to_inner_dim(ndim, d) for d in wrapped_dims if d != 0
    )

    return outer_to_inner_dim, operate_on_batch, operate_on_ragged, operate_on_non_batch


def check_schema(schema_str: str, func, *args, **kwargs) -> None:
    named_arg_types = schema_str.split(", ")
    num_optional_args = [x.endswith("?") for x in named_arg_types].count(True)
    min_args = len(named_arg_types) - num_optional_args

    # special case: ellipses allows for any number of unchecked args at the end
    if named_arg_types[-1] == "...":
        named_arg_types = named_arg_types[:-1]
    else:
        if not (len(args) >= min_args and len(args) <= len(named_arg_types)):
            raise ValueError(
                f"NestedTensor {func.__name__}({schema_str}): expected at least {min_args} "
                f"arguments and at most {len(named_arg_types)} arguments, but got: "
                f"{len(args)} arguments"
            )

    arg_type_check_fns = {
        "t": lambda x: isinstance(x, torch.Tensor) and not isinstance(x, NestedTensor),
        "jt": lambda x: isinstance(x, NestedTensor)
        and x._lengths is None
        and x._ragged_idx == 1,  # ops with "jt" require contiguous JT only
        "jt_all": lambda x: isinstance(
            x, NestedTensor
        ),  # ops with "jt_all" can accept all kinds of JT
        "any": lambda x: True,
    }
    for i, named_arg_type in enumerate(named_arg_types):
        name, arg_type = named_arg_type.split(": ")
        is_optional = arg_type.endswith("?")
        normalized_arg_type = arg_type[:-1] if is_optional else arg_type
        if normalized_arg_type not in arg_type_check_fns.keys():
            raise AssertionError(f"Unknown arg type: {normalized_arg_type}")

        if i >= len(args):
            if not is_optional:
                raise ValueError(
                    f"NestedTensor {func.__name__}({schema_str}) "
                    f"missing required argument: {name}"
                )
            continue

        _check_fn = arg_type_check_fns[normalized_arg_type]

        def check_fn(x, is_optional=is_optional):
            if is_optional:
                return x is None or _check_fn(x)
            else:
                return _check_fn(x)

        if not check_fn(args[i]):
            type_to_desc = {
                "t": "tensor",
                "t?": "optional tensor",
                "jt": "contiguous jagged layout NestedTensor",
                "jt_all": "jagged layout NestedTensor",
                "any": "<any type>",
            }

            raise ValueError(
                f"NestedTensor {func.__name__}({schema_str}): expected {name} to be a "
                f"{type_to_desc[arg_type]}"
            )


def check_ragged_dim_same(
    func, a: NestedTensor, a_name: str, b: NestedTensor, b_name: str
) -> None:
    # Calling into .shape here
    if a._size[a._ragged_idx] != b._size[b._ragged_idx]:
        raise RuntimeError(
            f"NestedTensor {func.__name__}: expected {a_name} and {b_name} to have the "
            "same exact offsets tensor."
        )


# returns True if the raggedness-relevant portions of the NT shape
# match those of the specified size
def raggedness_matches(nt, size):
    end = nt._ragged_idx + 1
    nt_ragged = nt._size[:end]
    size_ragged = size[:end]
    return len(nt_ragged) == len(size_ragged) and (
        all(ns == s or s == -1 for ns, s in zip(nt_ragged, size_ragged))
    )


def squeeze_leading_ones(t):
    # Note: [ Squeezing leading ones ]
    #
    # Squeeze leading ones from t.
    #
    # We want:
    #   (B, j0, ?, ?) + (1, 1, ?, ?) -> (B, j0, ?, ?)
    #   (B, j0, ?, ?) + (1, 1, 1, ?, ?) -> (1, B, j0, ?, ?)  (not yet supported)
    #
    # 1) Squeeze extra ones and grab values from NT
    #   (1, 1, ?, ?) -> (?, ?)   and   (sum(*), ?, ?) -> (B, j0, ?, ?)
    # 2) Do dense broadcasting:
    #   (sum(*), ?, ?) + (?, ?) -> (sum(*), ?, ?)
    # 3) Construct nested tensor
    #   (sum(*), ?, ?) -> (B, j0, ?, ?)
    #
    # If unsqueezing on the 0th dim becomes supported, we would unsqueeze
    # at step (4) and we would need to update this function to record how
    # many ones we unsqueezed.
    while t.dim() > 0 and t.shape[0] == 1:
        t = t.squeeze(0)
    return t


def register_func(tables, aten_ops, schema_str):
    if not isinstance(aten_ops, list):
        aten_ops = [aten_ops]
    if not isinstance(tables, list):
        tables = [tables]

    def wrapper(func):
        for aten_op in aten_ops:

            def get_inner(aten_op):
                def inner(*args, **kwargs):
                    check_schema(schema_str, func, *args, **kwargs)
                    return func(aten_op, *args, **kwargs)

                return inner

            for table in tables:
                table[aten_op] = get_inner(aten_op)
        return func

    return wrapper


register_jagged_func = functools.partial(register_func, JAGGED_OPS_TABLE)


def lookup_jagged(func, *args, **kwargs) -> Optional[Callable]:
    dispatch_func = JAGGED_OPS_TABLE.get(func, None)
    if dispatch_func is not None:
        return dispatch_func

    # Handle pointwise fallbacks
    if torch.Tag.pointwise in func.tags:
        from torch.fx.experimental.symbolic_shapes import is_nested_int

        # No pointwise ops legitimately accept nested int inputs. Without this check,
        # they will be incorrectly interpreted as tensors.
        # See https://github.com/pytorch/pytorch/issues/138496
        for arg in args:
            if is_nested_int(arg):
                raise RuntimeError(
                    f"NestedTensor {func.__name__}: invalid argument {arg}"
                )

        # Assume there aren't additional tensors that aren't the "unary/binary" args
        num_tensor_args = sum(isinstance(x, torch.Tensor) for x in args)
        if num_tensor_args == 1:
            # Build up the check schema string. The first tensor arg is assumed to be
            # an NJT and other args are sent through as-is.
            schema_parts = []
            for arg in func._schema.arguments:
                if isinstance(arg.type, torch.TensorType):
                    schema_parts.append(f"{arg.name}: jt_all")
                    break
                else:
                    schema_parts.append(f"{arg.name}: any")
            schema_parts.append("...")
            check_schema_str = ", ".join(schema_parts)
            check_schema(check_schema_str, func, *args, **kwargs)
            return functools.partial(jagged_unary_pointwise, func)
        elif num_tensor_args == 2:
            check_schema("lhs: any, rhs: any, ...", func, *args, **kwargs)
            return functools.partial(jagged_binary_pointwise, func)

    return None


def extract_kwargs(arg):
    kwargs = {
        "offsets": arg.offsets(),
        "_metadata_cache": arg._metadata_cache,
        "_ragged_idx": arg._ragged_idx,
    }
    return kwargs


def jagged_unary_pointwise(func, *args, **kwargs):
    # assume if we get here that there is a single NJT input in the args
    njt = next(arg for arg in args if isinstance(arg, NestedTensor))
    return NestedTensor(
        func(*(arg._values if arg is njt else arg for arg in args), **kwargs),
        **extract_kwargs(njt),
    )


def jagged_binary_pointwise(func, *args, **kwargs):
    a, b = args[0], args[1]
    assert isinstance(a, NestedTensor) or isinstance(b, NestedTensor)

    mismatch_error_msg = (
        "cannot call binary pointwise function {} with inputs of shapes {} and {}"
    )
    # a is NT, b is NT
    if isinstance(a, NestedTensor) and isinstance(b, NestedTensor):
        # ex: (B, j0, D) + (B, j0, D)
        # ex: (B, j0, D) + (B, j0, 1)
        if raggedness_matches(a, b._size):
            return NestedTensor(
                func(a._values, b._values, *args[2:], **kwargs), **extract_kwargs(a)
            )
        raise RuntimeError(mismatch_error_msg.format(func.__name__, a._size, b._size))
    # either a is NT or b is NT at this point
    a_is_nt = isinstance(a, NestedTensor)
    extracted_kwargs = extract_kwargs(a) if a_is_nt else extract_kwargs(b)

    # === Handle broadcasting across the batch / ragged dims ===

    # Easy case: take advantage of pre-existing broadcasting logic
    # ex: (B, j0, ?, ?) + (?) -> (B, j0, ?, ?)
    # ex: (B, j0, ?, ?) + (?, ?) -> (B, j0, ?, ?)
    # ex: (B, j0, ?, ?) + (1, 1, ?, ?) -> (B, j0, ?, ?)
    nt, t = (a, b) if a_is_nt else (b, a)
    # See Note: [ Squeezing leading ones ]
    if t.dim() > nt.dim():
        raise NotImplementedError("NYI: broadcasting NT with T with larger dim")
    t_squeezed = squeeze_leading_ones(t)
    if nt.dim() >= t_squeezed.dim() + 2:
        lhs, rhs = (nt._values, t_squeezed) if a_is_nt else (t_squeezed, nt._values)
        return NestedTensor(func(lhs, rhs, *args[2:], **kwargs), **extracted_kwargs)

    # Harder case: do manual broadcasting when NT dim == non-NT dim
    # ex: (B, j0, D_0, D_1) + (B, 1, D_0, D_1) -> (B, j0, D_0, D_1)
    if a.dim() == b.dim():
        # ex: (B, j0, D_0, D_1) + (1, 1, D_0, D_1) -> should
        # be (B, j0, D_0, D_1) but not yet supported
        if a.shape[0] != b.shape[0]:
            raise RuntimeError(
                mismatch_error_msg.format(func.__name__, a.shape, b.shape)
            )

        from .nested_tensor import nested_from_padded

        # handle broadcasting via padded dense -> jagged conversion
        min_seqlen = nt._maybe_min_seqlen
        max_seqlen = nt._maybe_max_seqlen
        padded_max_S = max_seqlen
        total_L = nt._values.shape[nt._ragged_idx - 1]
        if padded_max_S is None:
            # use upper bound on max seqlen if it's not present
            padded_max_S = total_L

        # convert dense tensor -> jagged
        t = t.expand(
            [x if i != nt._ragged_idx else padded_max_S for i, x in enumerate(t.shape)]
        )
        t_as_nt = nested_from_padded(
            t,
            offsets=nt._offsets,
            ragged_idx=nt._ragged_idx,
            sum_S=total_L,
            min_seqlen=min_seqlen,
            max_seqlen=max_seqlen,
        )

        # function call with two NJTs
        lhs, rhs = (nt, t_as_nt) if a_is_nt else (t_as_nt, nt)
        return func(lhs, rhs, *args[2:], **kwargs)

    # ex: (B, j0, D_0, D_1) + (A, B, 1, D_0, D_1) -> error because this breaks the invariant
    # that ragged dim is wrt left-most batch dim
    raise RuntimeError(mismatch_error_msg.format(func.__name__, a.shape, b.shape))


def jagged_torch_function(func, *args, **kwargs):
    # SDPA has special kernels that handle nested tensors.
    # Dispatch to the correct implementation here
    if func is torch._C._nn.scaled_dot_product_attention:
        return jagged_scaled_dot_product_attention(*args, **kwargs)

    if func.__name__ == "apply_":
        func(args[0]._values, *args[1:], **kwargs)
        return args[0]

    # Handle flatten() here because it's CompositeImplicit.
    if func.__name__ == "flatten":

        def _flatten_sig(input, start_dim=0, end_dim=-1):
            pass

        _, new_kwargs = normalize_function(  # type: ignore[misc]
            _flatten_sig, args=args, kwargs=kwargs, normalize_to_only_use_kwargs=True
        )

        inp = new_kwargs.pop("input")

        # NB: stay in outer dim space because we're going to redispatch on a NT input
        start_dim = _wrap_jagged_dim(
            inp.dim(), new_kwargs["start_dim"], "flatten", convert_to_inner_dim=False
        )
        end_dim = _wrap_jagged_dim(
            inp.dim(), new_kwargs["end_dim"], "flatten", convert_to_inner_dim=False
        )

        if start_dim == end_dim:
            return inp

        product = functools.reduce(operator.mul, inp.shape[start_dim : end_dim + 1])
        new_shape = (*inp.shape[:start_dim], product, *inp.shape[end_dim + 1 :])

        return inp.reshape(*new_shape)

    # Handle nested-specific input validation for CompositeImplicit rms_norm
    if func.__name__ == "rms_norm":

        def _rms_norm_sig(input, normalized_shape, weight=None, eps=None):
            pass

        _, new_kwargs = normalize_function(  # type: ignore[misc]
            _rms_norm_sig, args=args, kwargs=kwargs, normalize_to_only_use_kwargs=True
        )

        inp = new_kwargs.pop("input")
        normalized_shape = new_kwargs.pop("normalized_shape")

        # can't normalize over the ragged dim (yet)
        max_normalizable = inp.dim() - inp._ragged_idx - 1
        if len(normalized_shape) > max_normalizable:
            raise ValueError(
                "rms_norm(): Normalization over the ragged dim not supported for nested tensors"
            )

        with torch._C.DisableTorchFunctionSubclass():
            return func(*args, **kwargs)

    raise NotImplementedError(func)


@register_jagged_func(
    [
        torch.ops.aten.is_non_overlapping_and_dense.default,
        torch.ops.aten.sym_size.default,
        torch.ops.aten.dim.default,
        torch.ops.aten.numel.default,
        torch.ops.aten.sym_numel.default,
        torch.ops.aten.sym_stride.default,
        torch.ops.aten.sym_storage_offset.default,
    ],
    "self: jt_all",
)
def tensor_attr_supported_getter(func, *args, **kwargs):
    if func == torch.ops.aten.is_non_overlapping_and_dense.default:
        return False

    if func == torch.ops.aten.sym_size.default:
        return args[0]._size

    if func == torch.ops.aten.dim.default:
        return len(args[0]._size)

    if func in (torch.ops.aten.sym_numel.default, torch.ops.aten.numel.default):
        if args[0]._lengths is not None:
            return int(sum(args[0]._lengths) * math.prod(args[0]._size[2:]))
        return args[0]._values.numel()

    if func == torch.ops.aten.sym_stride.default:
        return args[0]._strides

    if func == torch.ops.aten.sym_storage_offset.default:
        return args[0]._values.storage_offset()


@register_jagged_func(torch.ops.prim.layout.default, "self: jt_all")
def prim_layout_default(func, *args, **kwargs):
    return torch.jagged


@register_jagged_func(
    [torch.ops.aten.size.default],
    "self: jt_all",
)
def tensor_attr_unsupported_getter(func, *args, **kwargs):
    if func == torch.ops.aten.size.default:
        raise RuntimeError(
            "NestedTensor does not support directly calling torch.ops.aten.size; "
            "please use `nested_tensor.size()` instead."
        )


@register_jagged_func(torch.ops.aten.is_contiguous.default, "self: jt_all")
def is_contiguous_general(func, *args, **kwargs):
    from torch._prims_common import is_contiguous_for_memory_format

    _, new_kwargs = normalize_function(  # type: ignore[misc]
        func, args=args, kwargs=kwargs, normalize_to_only_use_kwargs=True
    )
    inp = new_kwargs.pop("input")

    # If created from narrow() check for lengths
    if inp.lengths() is not None:
        return False

    new_kwargs["memory_format"] = new_kwargs.get(
        "memory_format", torch.contiguous_format
    )
    if new_kwargs["memory_format"] == torch.preserve_format:
        return True
    return is_contiguous_for_memory_format(inp._values, **new_kwargs)


register_jagged_func(
    torch.ops.aten.is_contiguous.memory_format, "self: jt_all, memory_format: any?"
)(is_contiguous_general)


@register_jagged_func(
    torch.ops.aten.clone.default, "input: jt_all, memory_format: any?"
)
def clone_default(func, *args, **kwargs):
    _, new_kwargs = normalize_function(  # type: ignore[misc]
        func, args=args, kwargs=kwargs, normalize_to_only_use_kwargs=True
    )

    inp = new_kwargs.pop("input")

    new_meta = extract_kwargs(inp)

    if inp._lengths is not None:
        if new_kwargs["memory_format"] == torch.contiguous_format:
            # need to copy to remove "holes" non-contiguity / lengths metadata
            # TODO: write a kernel for this
            from .nested_tensor import jagged_from_list

            # TODO: We probably want the output to have the same ragged structure / nested int.
            assert (
                inp._ragged_idx == 1
            ), "NJT with ragged_idx != 1 not supported for contiguous clone"
            contig, _ = jagged_from_list(inp.unbind(), offsets=None)
            return contig
        else:
            # need to preserve any lengths metadata present
            new_meta["lengths"] = inp._lengths

    return NestedTensor(func(inp._values, **new_kwargs), **new_meta)


@register_jagged_func(torch.ops.aten.linear.default, "input: jt, weight: t, bias: t?")
def linear_default(func, *args, **kwargs):
    _, new_kwargs = normalize_function(  # type: ignore[misc]
        func, args=args, kwargs=kwargs, normalize_to_only_use_kwargs=True
    )

    inp = new_kwargs.pop("input")

    return NestedTensor(func(inp._values, **new_kwargs), **extract_kwargs(inp))


@register_jagged_func(
    torch.ops.aten.linear_backward.default,
    "self: jt, grad_output: jt, weight: t, output_mask: any",
)
def linear_backward_default(func, *args, **kwargs):
    _, new_kwargs = normalize_function(  # type: ignore[misc]
        func, args=args, kwargs=kwargs, normalize_to_only_use_kwargs=True
    )

    inp = new_kwargs.pop("input")
    grad_output = new_kwargs.pop("grad_output")
    weight = new_kwargs.pop("weight")
    output_mask = new_kwargs.pop("output_mask")

    ds, dw, db = None, None, None
    check_ragged_dim_same(func, inp, "self", grad_output, "grad_output")
    if output_mask[0]:
        ds = NestedTensor(
            torch.matmul(grad_output._values, weight), **extract_kwargs(grad_output)
        )
    if output_mask[1]:
        dw = torch.matmul(grad_output._values.transpose(-2, -1), inp._values)
    if output_mask[2]:
        db = grad_output._values.sum(0)
    return (ds, dw, db)


@register_jagged_func(torch.ops.aten.to.dtype, "input: jt_all, dtype: any")
def to_dtype(func, *args, **kwargs):
    _, new_kwargs = normalize_function(  # type: ignore[misc]
        func, args=args, kwargs=kwargs, normalize_to_only_use_kwargs=True
    )

    inp = new_kwargs.pop("input")

    return NestedTensor(func(inp._values, **new_kwargs), **extract_kwargs(inp))


@register_jagged_func(torch.ops.aten._to_copy.default, "self: jt_all")
def to_copy_default(func, *args, **kwargs):
    from .nested_tensor import _tensor_symint_registry

    _, new_kwargs = normalize_function(  # type: ignore[misc]
        func, args=args, kwargs=kwargs, normalize_to_only_use_kwargs=True
    )

    inp = new_kwargs.pop("input")
    # don't change layout
    new_kwargs.pop("layout")

    new_values = func(inp._values, **new_kwargs)
    new_offsets = inp._offsets.to(device=new_values.device)
    new_lengths = None
    if inp._lengths is not None:
        new_lengths = inp._lengths.to(device=new_values.device)

    from torch._subclasses.fake_tensor import FakeTensor
    from torch._subclasses.functional_tensor import (
        FunctionalTensor,
        mb_unwrap_functional_tensor,
    )

    ragged_source = inp._offsets if inp._lengths is None else inp._lengths
    new_thing = new_offsets if new_lengths is None else new_lengths
    if isinstance(new_thing, (FakeTensor, FunctionalTensor)):
        # Temporary hack until we have the union find
        tgt = mb_unwrap_functional_tensor(new_thing)
        src = mb_unwrap_functional_tensor(ragged_source)
        tgt.nested_int_memo = src.nested_int_memo
    else:
        _tensor_symint_registry[new_thing] = _tensor_symint_registry[ragged_source]
    inp_kwargs = extract_kwargs(inp)
    inp_kwargs["offsets"] = new_offsets
    inp_kwargs["lengths"] = new_lengths

    output = NestedTensor(new_values, **inp_kwargs)
    return output


@register_jagged_func(
    torch.ops.aten.copy_.default, "self: jt_all, src: jt_all, non_blocking: any?"
)
def copy_default(func, *args, **kwargs):
    _, new_kwargs = normalize_function(  # type: ignore[misc]
        func, args=args, kwargs=kwargs, normalize_to_only_use_kwargs=True
    )
    inp = new_kwargs.pop("input")
    src = new_kwargs.pop("src")
    if inp._size != src._size:
        raise RuntimeError(
            "copy_ only supports Nested Tensors that have same size and the exact same offset tensor."
        )
    inp.values().copy_(src.values())
    return inp


register_jagged_func(torch.ops.aten.detach.default, "self: jt_all")(
    jagged_unary_pointwise
)


@register_jagged_func(
    [
        torch.ops.aten.empty_like.default,
        torch.ops.aten.ones_like.default,
        torch.ops.aten.zeros_like.default,
        torch.ops.aten.randn_like.default,
    ],
    "self: jt_all",
)
def like_factory_default(func, *args, **kwargs):
    _, new_kwargs = normalize_function(  # type: ignore[misc]
        func, args=args, kwargs=kwargs, normalize_to_only_use_kwargs=True
    )

    inp = new_kwargs.pop("input")

    # Default layout is technically torch.strided but only jagged is supported here.
    # Rather than force users to specify the layout, assume jagged.
    # This should be set to strided for redispatching on values.
    new_kwargs["layout"] = torch.strided

    return NestedTensor(func(inp._values, **new_kwargs), **extract_kwargs(inp))


@register_jagged_func(torch.ops.aten.zero_.default, "self: jt_all")
def zero__default(func, *args, **kwargs):
    _, new_kwargs = normalize_function(  # type: ignore[misc]
        func, args=args, kwargs=kwargs, normalize_to_only_use_kwargs=True
    )

    inp = new_kwargs.pop("input")
    func(inp._values)
    return inp


@register_jagged_func(
    torch.ops.aten._softmax.default, "self: jt_all, dim: any, half_to_float: any"
)
def _softmax_default(func, *args, **kwargs):
    _, new_kwargs = normalize_function(  # type: ignore[misc]
        func, args=args, kwargs=kwargs, normalize_to_only_use_kwargs=True
    )

    if isinstance(new_kwargs["dim"], tuple):
        raise RuntimeError(
            "softmax(): not supported for dimensions of type 'tuple' for NestedTensor"
        )

    inp = new_kwargs.pop("input")

    (
        new_kwargs["dim"],
        reduce_on_batch,
        reduce_on_ragged,
        _reduce_on_non_batch,
    ) = _wrap_jagged_dims(
        inp.dim(),
        (new_kwargs["dim"],),
        "softmax",
        inp._ragged_idx,
    )

    if reduce_on_batch:
        raise RuntimeError(
            "softmax(): not supported when reducing across the batch dimension for NestedTensor"
        )

    if reduce_on_ragged and inp._ragged_idx > 1:
        raise RuntimeError(
            "softmax(): not supported when reducing along the ragged dimension for ragged_idx > 1 for NestedTensor"
        )

    if reduce_on_ragged and inp._lengths is not None:
        raise RuntimeError(
            "softmax(): not supported where lengths is not None "
            + "if reducing across the ragged dimension for NestedTensor"
        )

    new_kwargs["dim"] = new_kwargs["dim"][
        0
    ]  # torch.softmax takes in the reduction dimension as an integer

    if reduce_on_ragged:
        padded_softmax_values = torch.nn.functional.softmax(
            torch.ops.aten._jagged_to_padded_dense_forward(
                inp._values.reshape(
                    inp._values.shape[0], -1
                ),  # values are required to be 2D tensors for j2pd
                [inp._offsets],
                max_lengths=[inp._max_seqlen],  # max length of ragged dimension
                padding_value=float("-inf"),  # e^-inf = 0
            ),
            dim=inp._ragged_idx,
        )

        softmax_values = torch.ops.aten._padded_dense_to_jagged_forward(
            padded_softmax_values,
            [inp._offsets],
            total_L=inp._values.shape[
                0
            ],  # providing this parameter helps avoid a GPU/CPU sync
        ).reshape(
            -1, *inp._values.shape[1:]
        )  # expand softmax_values back to original shape (inp._values.shape)

        return NestedTensor(softmax_values, **extract_kwargs(inp))

    return NestedTensor(func(inp._values, **new_kwargs), **extract_kwargs(inp))


@register_jagged_func(
    torch.ops.aten._softmax_backward_data.default,
    "grad_output: jt, output: jt, dim: any, input_dtype: any",
)
def _softmax_backward(func, *args, **kwargs):
    _, new_kwargs = normalize_function(  # type: ignore[misc]
        func, args=args, kwargs=kwargs, normalize_to_only_use_kwargs=True
    )
    grad_out = new_kwargs.pop("grad_output")
    output = new_kwargs.pop("output")
    return NestedTensor(
        func(grad_out._values, output._values, **new_kwargs), **extract_kwargs(grad_out)
    )


@register_jagged_func(
    torch.ops.aten.native_dropout.default, "self: jt, float: any, train: any?"
)
def native_dropout_default(func, *args, **kwargs):
    _, new_kwargs = normalize_function(  # type: ignore[misc]
        func, args=args, kwargs=kwargs, normalize_to_only_use_kwargs=True
    )

    inp = new_kwargs.pop("input")
    out1, out2 = func(inp._values, **new_kwargs)
    return (
        NestedTensor(out1, **extract_kwargs(inp)),
        NestedTensor(out2, **extract_kwargs(inp)),
    )


@register_jagged_func(
    torch.ops.aten.native_dropout_backward.default,
    "grad_output: jt, mask: jt, scale: any",
)
def native_dropout_backward_default(func, *args, **kwargs):
    _, new_kwargs = normalize_function(  # type: ignore[misc]
        func, args=args, kwargs=kwargs, normalize_to_only_use_kwargs=True
    )
    grad_output = new_kwargs.pop("grad_output")
    mask = new_kwargs.pop("mask")
    return NestedTensor(
        func(grad_output._values, mask._values, **new_kwargs),
        **extract_kwargs(grad_output),
    )


@register_jagged_func(torch.ops.aten.prod.dim_int, "self: jt, dim: any, keepdim: any?")
def prod_dim_int(func, *args, **kwargs):
    _, new_kwargs = normalize_function(  # type: ignore[misc]
        func, args=args, kwargs=kwargs, normalize_to_only_use_kwargs=True
    )

    inp = new_kwargs.pop("input")
    # TODO: Figure out how to handle this better
    # keep_dim is required to keep it in jagged format
    if not new_kwargs["keepdim"]:
        raise RuntimeError("prod(): keepdim=True must be set for NestedTensor")
    dim = new_kwargs["dim"]
    new_kwargs["dim"] = _wrap_jagged_dim(len(inp._size), dim, "prod")

    return NestedTensor(func(inp._values, **new_kwargs), **extract_kwargs(args[0]))


@register_jagged_func(
    torch.ops.aten.split.Tensor, "self: jt, split_size: any, dim: any"
)
def split_tensor(func, *args, **kwargs):
    _, new_kwargs = normalize_function(  # type: ignore[misc]
        func, args=args, kwargs=kwargs, normalize_to_only_use_kwargs=True
    )

    inp = new_kwargs.pop("input")

    new_kwargs["dim"] = _wrap_jagged_dim(inp.dim(), new_kwargs["dim"], "split")

    return tuple(
        NestedTensor(values=x, **extract_kwargs(inp))
        for x in func(inp._values, **new_kwargs)
    )


@register_jagged_func(
    torch.ops.aten.split_with_sizes.default, "self: jt, split_sizes: any, dim: any"
)
def split_with_sizes_default(func, *args, **kwargs):
    _, new_kwargs = normalize_function(  # type: ignore[misc]
        func, args=args, kwargs=kwargs, normalize_to_only_use_kwargs=True
    )

    inp = new_kwargs.pop("input")

    new_kwargs["dim"] = _wrap_jagged_dim(
        inp.dim(), new_kwargs["dim"], "split_with_sizes"
    )

    return [
        NestedTensor(values=x, **extract_kwargs(inp))
        for x in func(inp._values, **new_kwargs)
    ]


@register_jagged_func(
    torch.ops.aten.narrow.default, "self: jt, dim: any, start: any, length: any"
)
def narrow(func, *args, **kwargs):
    _, new_kwargs = normalize_function(  # type: ignore[misc]
        func, args=args, kwargs=kwargs, normalize_to_only_use_kwargs=True
    )
    inp = new_kwargs.pop("input")

    dim = _wrap_jagged_dim(inp.dim(), new_kwargs["dim"], "narrow")
    values = func(
        inp._values,
        dim=dim,
        start=new_kwargs["start"],
        length=new_kwargs["length"],
    )
    return NestedTensor(values, **extract_kwargs(inp))


@register_jagged_func(torch.ops.aten.chunk.default, "self: jt, chunks: any, dim: any?")
def chunk_default(func, *args, **kwargs):
    _, new_kwargs = normalize_function(  # type: ignore[misc]
        func, args=args, kwargs=kwargs, normalize_to_only_use_kwargs=True
    )

    inp = new_kwargs.pop("input")

    new_kwargs["dim"] = _wrap_jagged_dim(
        inp.dim(), new_kwargs["dim"], "chunk", allow_batch_dim=True
    )

    if new_kwargs["dim"] == 0:
        chunks = new_kwargs["chunks"]
        dim0_size = inp._size[0]
        chunk_size = math.ceil(dim0_size / chunks)

        # get _offsets of the chunks
        lengths = inp._offsets.diff()
        chunked_lengths = lengths.chunk(chunks)
        chunked_offsets = [torch.cumsum(x, dim=0) for x in chunked_lengths]
        chunked_offsets = [F.pad(x, (1, 0), value=0) for x in chunked_offsets]  # type: ignore[arg-type]
        nested_kwargs = [
            {"offsets": per_offsets, "_ragged_idx": inp._ragged_idx}
            for per_offsets in chunked_offsets
        ]

        # get _values of the chunks
        split_sizes = [x.sum().item() for x in chunked_lengths]
        chunk_values = inp._values.split(split_sizes)

        return [
            NestedTensor(values=chunk_values[i], **(nested_kwargs[i]))
            for i in range(0, chunk_size)
        ]
    else:
        return [
            NestedTensor(values=x, **extract_kwargs(inp))
            for x in func(inp._values, **new_kwargs)
        ]


@register_jagged_func(torch.ops.aten.unbind.int, "self: jt_all, dim: any?")
def unbind_int(func, *args, **kwargs):
    # Note that this specializes on the length of the offsets
    _, new_kwargs = normalize_function(  # type: ignore[misc]
        func, args=args, kwargs=kwargs, normalize_to_only_use_kwargs=True
    )

    dim = new_kwargs["dim"]
    if dim != 0:
        raise RuntimeError("unbind(): only supported for NestedTensor on dim=0")

    inp = new_kwargs.pop("input")
    values = inp.values()
    offsets = inp.offsets()
    lengths = inp.lengths()
    ragged_idx = inp._ragged_idx

    if lengths is None:
        return torch.split(values, offsets.diff().tolist(), dim=(ragged_idx - 1))

    if ragged_idx <= 0:
        raise RuntimeError(
            "unbind(): nested tensor ragged_idx out of bounds (should be >= 1)"
        )
    for i in range(lengths.shape[0]):
        if offsets[i] + lengths[i] > values.shape[ragged_idx - 1]:
            raise RuntimeError(
                "unbind(): nested tensor offsets and lengths do not match ragged_idx dimension"
            )
    return [
        torch.narrow(values, dim=(ragged_idx - 1), start=offsets[i], length=lengths[i])
        for i in range(lengths.shape[0])
    ]


@register_jagged_func(torch.ops.aten.squeeze.dim, "self: jt, dim: any")
def squeeze_dim(func, *args, **kwargs):
    _, new_kwargs = normalize_function(  # type: ignore[misc]
        func, args=args, kwargs=kwargs, normalize_to_only_use_kwargs=True
    )

    inp = new_kwargs.pop("input")
    values = inp._values

    new_kwargs["dim"] = _wrap_jagged_dim(len(inp._size), new_kwargs["dim"], "squeeze")
    return NestedTensor(func(values, **new_kwargs), **extract_kwargs(inp))


@register_jagged_func(torch.ops.aten.unsqueeze.default, "self: jt, dim: any")
def unsqueeze_default(func, *args, **kwargs):
    _, new_kwargs = normalize_function(  # type: ignore[misc]
        func, args=args, kwargs=kwargs, normalize_to_only_use_kwargs=True
    )

    inp = new_kwargs.pop("input")
    values = inp._values

    # Account for collapsed jagged dim
    dim = new_kwargs["dim"]
    new_kwargs["dim"] = _wrap_jagged_dim(len(inp._size) + 1, dim, "unsqueeze")
    return NestedTensor(func(values, **new_kwargs), **extract_kwargs(inp))


@register_jagged_func(torch.ops.aten.cat.default, "tensors: any, dim: any")
def cat_default(func, *args, **kwargs):
    _, new_kwargs = normalize_function(  # type: ignore[misc]
        func, args=args, kwargs=kwargs, normalize_to_only_use_kwargs=True
    )

    tensors = new_kwargs.pop("tensors")

    # Convert any non-nested to nested
    nested = [t for t in tensors if t.is_nested]
    assert len(nested) > 0
    first = nested[0]
    tensors = [t if t.is_nested else t.expand_as(first) for t in tensors]

    # Account for collapsed jagged dim
    dim = new_kwargs["dim"]
    new_kwargs["dim"] = _wrap_jagged_dim(len(first.shape), dim, "cat")

    return NestedTensor(
        func([t._values for t in tensors], **new_kwargs), **extract_kwargs(tensors[0])
    )


@register_jagged_func(torch.ops.aten.matmul.default, "self: jt_all, other: any")
def matmul_default(func, *args, **kwargs):
    _, new_kwargs = normalize_function(  # type: ignore[misc]
        func, args=args, kwargs=kwargs, normalize_to_only_use_kwargs=True
    )

    inp = new_kwargs.pop("input")
    other = new_kwargs.pop("other")

    def _unbind_impl(a, b):
        return [
            func(a_comp, b_comp) for (a_comp, b_comp) in zip(a.unbind(), b.unbind())
        ]

    def _padded_impl(a, b):
        assert a.is_nested and not b.is_nested
        nt = a

        from .nested_tensor import nested_from_padded

        min_seqlen = nt._maybe_min_seqlen
        max_seqlen = nt._maybe_max_seqlen
        padded_max_S = max_seqlen
        total_L = nt._values.shape[nt._ragged_idx - 1]
        if padded_max_S is None:
            # use upper bound on max seqlen if it's not present
            padded_max_S = total_L

        padded_shape = (
            *nt.shape[: nt._ragged_idx],
            padded_max_S,
            *nt.shape[nt._ragged_idx + 1 :],
        )
        padded_nt = nt.to_padded_tensor(0.0, output_size=padded_shape)
        return nested_from_padded(
            func(padded_nt, b),
            offsets=nt._offsets,
            ragged_idx=nt._ragged_idx,
            sum_S=total_L,
            min_seqlen=min_seqlen,
            max_seqlen=max_seqlen,
        )

    # TODO: Back these with proper kernels (e.g. grouped GEMM)
    # NJT x dense
    if inp.is_nested and not other.is_nested:
        # (B, j1, D) x (B, D, E) => (B, j1, E)
        if inp.dim() >= 3 and inp.dim() == other.dim():
            # convert to padded for this
            return _padded_impl(inp, other)
        # Support broadcasting the dense:
        # (B, j1, D) x (D, E) => (B, j1, E)
        # (B, j1, D, E) x (E, F) => (B, j1, D, F)
        # etc.
        elif other.dim() == 2 and inp.dim() > other.dim():
            return NestedTensor(
                func(inp._values, other, **new_kwargs), **extract_kwargs(inp)
            )
    # NJT x NJT
    elif inp.is_nested and other.is_nested:
        # Support ragged batch dim:
        # (B, j1, D, E) x (B, j1, E, F) => (B, j1, D, F), etc.
        if inp.dim() > 3 and other.dim() > 3 and raggedness_matches(inp, other._size):
            return NestedTensor(func(inp._values, other._values), **extract_kwargs(inp))
        # Support reducing over ragged with dense output:
        # (B, D, j1) x (B, j1, E) => (B, D, E)
        elif (
            inp.dim() == 3
            and other.dim() == 3
            and inp._ragged_idx == 2
            and other._ragged_idx == 1
            and inp.size(inp._ragged_idx) == other.size(other._ragged_idx)
        ):
            # do unbind for this; can't use padded conversion due to j1 in last dim
            return torch.stack(_unbind_impl(inp, other))

    raise RuntimeError(
        f"matmul(): not supported between inputs of shapes {inp._size} and {other.shape}"
    )


@register_jagged_func(torch.ops.aten.bmm.default, "self: jt_all, mat2: any")
def bmm_default(func, *args, **kwargs):
    _, new_kwargs = normalize_function(  # type: ignore[misc]
        func, args=args, kwargs=kwargs, normalize_to_only_use_kwargs=True
    )

    inp = new_kwargs.pop("input")
    other = new_kwargs.pop("mat2")

    if inp.dim() != 3:
        raise ValueError("bmm(): input must be 3D")
    if other.dim() != 3:
        raise ValueError("bmm(): mat2 must be 3D")

    return matmul_default(torch.ops.aten.matmul.default, inp, other)


@register_jagged_func(
    torch.ops.aten.expand.default, "self: jt, size: any, implicit: any?"
)
def expand_default(func, *args, **kwargs):
    _, new_kwargs = normalize_function(  # type: ignore[misc]
        func, args=args, kwargs=kwargs, normalize_to_only_use_kwargs=True
    )

    inp = new_kwargs.pop("input")
    size = new_kwargs["size"]

    assert ("implicit" not in new_kwargs) or (not new_kwargs.pop("implicit"))
    if not raggedness_matches(inp, size):
        raise RuntimeError(f"expand(): cannot expand shape {inp._size} -> {size}")

    expand_arg = [-1, *size[2:]]
    return NestedTensor(func(inp._values, expand_arg), **extract_kwargs(inp))


@register_jagged_func(torch.ops.aten.expand_as.default, "self: t, other: jt")
def expand_as_default(func, *args, **kwargs):
    _, new_kwargs = normalize_function(  # type: ignore[misc]
        func, args=args, kwargs=kwargs, normalize_to_only_use_kwargs=True
    )

    inp = new_kwargs.pop("input")
    other = new_kwargs.pop("other")

    return NestedTensor(func(inp, other._values), **extract_kwargs(other))


@register_jagged_func(torch.ops.aten.where.self, "condition: jt, self: jt, other: jt")
def where_self(func, *args, **kwargs):
    _, new_kwargs = normalize_function(  # type: ignore[misc]
        func, args=args, kwargs=kwargs, normalize_to_only_use_kwargs=True
    )

    condition = new_kwargs.pop("condition")
    inp = new_kwargs.pop("input")
    other = new_kwargs.pop("other")

    assert condition._size == other._size == inp._size

    return NestedTensor(
        func(condition._values, inp._values, other._values, **new_kwargs),
        **extract_kwargs(condition),
    )


@register_jagged_func(torch.ops.aten._pin_memory.default, "self: jt, device: any?")
def _pin_memory_default(func, *args, **kwargs):
    _, new_kwargs = normalize_function(  # type: ignore[misc]
        func, args=args, kwargs=kwargs, normalize_to_only_use_kwargs=True
    )

    inp = new_kwargs.pop("input")

    return NestedTensor(func(inp._values, **new_kwargs), **extract_kwargs(inp))


@register_jagged_func(torch.ops.aten.is_pinned.default, "self: jt, device: any?")
def is_pinned_default(func, *args, **kwargs):
    _, new_kwargs = normalize_function(  # type: ignore[misc]
        func, args=args, kwargs=kwargs, normalize_to_only_use_kwargs=True
    )

    inp = new_kwargs.pop("input")

    return func(inp._values, **new_kwargs)


@register_jagged_func(
    torch.ops.aten.is_same_size.default, "self: jt_all, other: jt_all"
)
def is_same_size_default(func, *args, **kwargs):
    return args[0]._size == args[1]._size


@register_jagged_func(torch.ops.aten.sum.default, "self: jt_all, dtype: any?")
def sum_default(func, *args, **kwargs):
    _, new_kwargs = normalize_function(  # type: ignore[misc]
        func, args=args, kwargs=kwargs, normalize_to_only_use_kwargs=True
    )

    inp = new_kwargs.pop("input")

    return func(inp._values, **new_kwargs)


@register_jagged_func(
    torch.ops.aten.sum.dim_IntList,
    "self: jt_all, dim: any?, keepdim: any?, dtype: any?",
)
def sum_dim_IntList(func, *args, **kwargs):
    """
    Performs a sum along the provided tensor dimension.
    Returns a dense tensor if the ragged dimension is reduced away, else returns a nested tensor.
    """
    _, new_kwargs = normalize_function(  # type: ignore[misc]
        func, args=args, kwargs=kwargs, normalize_to_only_use_kwargs=True
    )
    inp = new_kwargs.pop("input")

    (
        new_kwargs["dim"],
        reduce_on_batch,
        reduce_on_ragged,
        reduce_on_non_batch,
    ) = _wrap_jagged_dims(
        inp.dim(),
        new_kwargs["dim"],
        "sum",
        inp._ragged_idx,
    )

    if reduce_on_ragged and inp._lengths is not None:
        raise RuntimeError(
            "sum(): not supported where lengths is not None "
            + "if reducing across the ragged dimension for NestedTensor"
        )

    if reduce_on_ragged:  # raggedness reduced away --> return dense tensor
        if (
            reduce_on_batch
        ):  # reduction cases: (batch, ragged), (batch, ragged, non-batch), etc.
            out = func(
                inp._values, **new_kwargs
            )  # no need to read offsets --> apply sum directly on values
        else:
            if (
                reduce_on_non_batch
            ):  # invalid reduction cases: (ragged, non-batch), etc.
                raise RuntimeError(
                    "sum(): not supported along a ragged and non-batch dimension for NestedTensor"
                )
            # reduction cases: (ragged)
            values_ragged_dim_outer = inp._values.permute(
                inp._ragged_idx - 1,  # outer dimension
                *range(0, inp._ragged_idx - 1),
                *range(inp._ragged_idx, inp.dim() - 1),
            )  # shift reduction dimension of values backward to outer dimension

            # _jagged_to_padded_dense_forward requires values to be a 2D tensor
            # with the ragged dimension as the 0th dimension
            max_seqlen = inp._values.shape[inp._ragged_idx - 1]
            if inp._max_seqlen_tensor is not None:
                max_seqlen = inp._max_seqlen

            padded = torch.ops.aten._jagged_to_padded_dense_forward(
                values_ragged_dim_outer.reshape(values_ragged_dim_outer.shape[0], -1),
                [inp._offsets],
                max_lengths=[max_seqlen],
            )

            padded_ragged_dim_original = padded.view(
                padded.shape[0],
                max_seqlen,
                *values_ragged_dim_outer.shape[
                    1:
                ],  # expand non-batch dimensions of padded tensor
            ).permute(
                0,
                *range(2, inp._ragged_idx + 1),
                1,
                *range(inp._ragged_idx + 1, inp.dim()),
            )  # shift reduction dimension of padded tensor forward to original ragged dimension

            out = torch.sum(
                padded_ragged_dim_original,
                dim=inp._ragged_idx,
            )  # need to read offsets --> pad jagged dimension and apply sum

        if new_kwargs["keepdim"]:
            out = out.unsqueeze(inp._ragged_idx)
        return out
    else:  # raggedness preserved --> return nested tensor
        if (
            reduce_on_batch
        ):  # invalid reduction cases: (batch), (batch, non-batch), etc.
            raise RuntimeError(
                "sum(): not supported along the batch dimension but not the ragged dimension for NestedTensor"
            )
        # reduction cases: (non-batch), (non-batch, non-batch), etc.
        return NestedTensor(
            func(inp._values, **new_kwargs), **extract_kwargs(inp)
        )  # apply sum directly on values


@register_jagged_func(
    torch.ops.aten.transpose.int, "self: jt_all, dim0: any, dim1: any"
)
def transpose_int(func, *args, **kwargs):
    _, new_kwargs = normalize_function(  # type: ignore[misc]
        func, args=args, kwargs=kwargs, normalize_to_only_use_kwargs=True
    )

    from torch._prims_common import canonicalize_dims

    inp = new_kwargs.pop("input")
    dim0, dim1 = canonicalize_dims(inp.dim(), (new_kwargs["dim0"], new_kwargs["dim1"]))

    if inp._lengths is not None:
        raise ValueError(
            "transpose(): not supported on jagged layout nested tensor with holes"
        )

    # To support the SDPA API, inputs need to have the ragged idx transposed to dim 2
    # instead of 1, although the internal Flash and mem-effn implementations will
    # use the inputs with raggedness in dim 1.
    if dim0 == inp._ragged_idx or dim1 == inp._ragged_idx:
        if dim0 == 0 or dim1 == 0:
            raise ValueError(
                "Transpose is not supported on the batch dimension for jagged NT"
            )
        if dim0 == inp._ragged_idx:
            to_dim = dim1
        else:
            to_dim = dim0
        inp_kwargs = extract_kwargs(inp)
        inp_kwargs["_ragged_idx"] = to_dim
        return NestedTensor(
            inp.values().transpose(
                _outer_to_inner_dim(len(inp._size), dim0),
                _outer_to_inner_dim(len(inp._size), dim1),
            ),
            **inp_kwargs,
        )

    new_kwargs["dim0"] = _wrap_jagged_dim(inp.dim(), new_kwargs["dim0"], "transpose")
    new_kwargs["dim1"] = _wrap_jagged_dim(inp.dim(), new_kwargs["dim1"], "transpose")

    return NestedTensor(func(inp._values, **new_kwargs), **extract_kwargs(inp))


@register_jagged_func(torch.ops.aten.permute.default, "self: jt_all, dims: any")
def permute_default(func, *args, **kwargs):
    _, new_kwargs = normalize_function(  # type: ignore[misc]
        func, args=args, kwargs=kwargs, normalize_to_only_use_kwargs=True
    )
    inp = new_kwargs.pop("input")
    dims = new_kwargs.pop("dims")
    inp_kwargs = extract_kwargs(inp)
    inp_dim = len(inp._size)

    # The first two checks are the same as the checks in the normal permute implementation
    if inp_dim != len(dims):
        raise ValueError(
            f"permute(): number of dimensions in the tensor input ({inp_dim}) "
            + f"does not match the length of the desired ordering of dimensions ({len(dims)}).",
        )

    from torch._prims_common import canonicalize_dims

    canonicalized_dims = canonicalize_dims(inp_dim, dims)

    if len(canonicalized_dims) != len(set(canonicalized_dims)):
        raise ValueError("permute(): duplicate dims are not allowed.")

    if inp._lengths is not None:
        raise ValueError(
            "permute(): not supported on jagged layout nested tensor with holes"
        )
    if canonicalized_dims[0] != 0:
        raise ValueError(
            "Permute is not supported on the batch dimension for jagged NT"
        )
    inp_kwargs["_ragged_idx"] = canonicalized_dims.index(inp._ragged_idx)
    inner_dims = [_outer_to_inner_dim(inp_dim, dim) for dim in canonicalized_dims[1:]]
    new_kwargs["dims"] = inner_dims
    return NestedTensor(func(inp._values, **new_kwargs), **inp_kwargs)


@register_jagged_func(
    [torch.ops.aten.view.default, torch.ops.aten._unsafe_view.default],
    "self: jt_all, size: any",
)
def view_default(func, *args, **kwargs):
    _, new_kwargs = normalize_function(  # type: ignore[misc]
        func, args=args, kwargs=kwargs, normalize_to_only_use_kwargs=True
    )

    inp = new_kwargs.pop("input")
    size = new_kwargs.pop("size")

    if inp._ragged_idx != 1 and tuple(inp._size) != tuple(size):
        raise RuntimeError(
            f"view(): does not support ragged_idx != 1 except when inp._size == size. "
            f"inp._size is ({inp._size}) and size is ({size})."
        )

    # Ensure specified size still includes batch and ragged dims
    if len(size) < 3 or not raggedness_matches(inp, size):
        raise RuntimeError(f"view(): cannot view shape {inp._size} as {size}")

    # outer size: the size of the NT, e.g. [3, j0, 10]
    # inner size: the size of the values, e.g. [8, 10] (e.g. for offsets = [0, 3, 5, 8])
    # this function gets inner_size[inner_idx] for a given inner_idx.
    #
    # example: for outer size [a, b, c, j0, d, e, f]
    #                         assume that j0 is ragged, other are concrete integers
    #                         and ragged_idx=3
    # inner size will be      [b, c, inp._values.size(ragged_idx), d, e, f]
    # therefore:
    #    inner_size[0] = outer_size[1]
    #    inner_size[1] = outer_size[2]
    #    inner_size[0] = inp._values.size(ragged_idx - 1)
    #    inner_size[3] = outer_size[4]
    #    inner_size[4] = outer_size[5]
    def get_inner_size(inner_idx):
        nonlocal inp, size
        if inner_idx == inp._ragged_idx - 1:
            return inp._values.size(inner_idx)
        else:
            return size[inner_idx + 1]

    inner_size = [get_inner_size(i) for i in range(len(size) - 1)]

    # Preserve inference-mode-ness of input.
    # TODO: Do this for all other views!
    with torch.inference_mode(inp.is_inference()):
        return NestedTensor(func(inp._values, inner_size), **extract_kwargs(inp))


@register_jagged_func(
    torch.ops.aten.native_layer_norm.default,
    "input: jt_all, normalized_shape: any, weight: any?, bias: any?, eps: any",
)
def native_layer_norm_default(func, *args, **kwargs):
    _, new_kwargs = normalize_function(  # type: ignore[misc]
        func, args=args, kwargs=kwargs, normalize_to_only_use_kwargs=True
    )

    inp = new_kwargs.pop("input")

    if inp.dim() <= 2:
        raise RuntimeError(
            "layer_norm(): not supported for NestedTensor objects with 2 or fewer dimensions"
        )

    normalized_shape = new_kwargs["normalized_shape"]
    ragged_size = inp.shape[inp._ragged_idx]

    num_dims_not_normalized = inp.dim() - len(normalized_shape)

    if (
        num_dims_not_normalized == 0
    ):  # error if trying to normalize over the batch dimension
        raise RuntimeError(
            "layer_norm(): not supported when normalizing over the batch dimension for NestedTensor"
        )

    if ragged_size in normalized_shape and inp._lengths is not None:
        raise RuntimeError(
            "layer_norm(): not supported where lengths is not None if operating on the ragged dimension for NestedTensor"
        )

    if (
        ragged_size in normalized_shape
    ):  # special handling for normalizing over the ragged dimension
        padded_input = torch.ops.aten._jagged_to_padded_dense_forward(
            inp._values.flatten(
                start_dim=inp._ragged_idx
            ),  # _jagged_to_padded_dense_forward requires values to be a 2D tensor
            [inp._offsets],
            max_lengths=[inp._max_seqlen],  # max length of ragged dimension
        )

        padded_mask = torch.ops.aten._jagged_to_padded_dense_forward(
            torch.ones((inp._values.shape[0], 1), device=inp.device, dtype=inp.dtype),
            [inp._offsets],
            max_lengths=[inp._max_seqlen],  # max length of ragged dimension
        ).expand(
            padded_input.shape
        )  # mask elements outside of the ragged dimension and expand to the same shape as padded input (3D dense tensor)

        ragged_lengths = (
            inp._offsets.diff().unsqueeze(1).unsqueeze(1) * padded_input.shape[2]
        )  # ragged dim * inner dim, since we sum over dims (1, 2) (the layer on which we normalize)

        mean = (
            torch.sum(
                padded_input,
                dim=(1, 2),
                keepdim=True,
            )
            / ragged_lengths
        )  # a sum over (1, 2) ensures layer norm, whereas a sum over (1) would be an instance norm

        padded_normalized = (
            padded_input - mean
        ) * padded_mask  # mask elements outside of the ragged dimension size for correct variance calculation

        variance = (
            torch.sum(
                torch.square(padded_normalized),
                dim=(1, 2),
                keepdim=True,
            )
            / ragged_lengths
        )  # a sum over (1, 2) ensures layer norm, whereas a sum over (1) would be an instance norm

        std = torch.sqrt(variance + new_kwargs["eps"])
        padded_layer_norm = padded_normalized / std

        jagged_layer_norm_values = torch.ops.aten._padded_dense_to_jagged_forward(
            padded_layer_norm,
            [inp._offsets],
            total_L=inp._values.shape[
                0
            ],  # providing this parameter helps avoid a GPU/CPU sync
        ).unflatten(
            -1, inp.shape[inp._ragged_idx + 1 :]
        )  # unflatten last dimension back into original nested tensor shape, e.g. (B, *, WH) --> (B, *, W, H)

        return (
            NestedTensor(jagged_layer_norm_values, **extract_kwargs(inp)),
            mean,
            std,
        )

    output, mean, std = func(inp._values, **new_kwargs)
    return (NestedTensor(output, **extract_kwargs(inp)), mean, std)


@register_jagged_func(
    torch.ops.aten.native_layer_norm_backward.default,
    "grad_out: jt, input: jt, normalized_shape: any, mean: any, rstd: any, weight: any?, bias: any?, output_mask: any",
)
def native_layer_norm_backward_default(func, *args, **kwargs):
    _, new_kwargs = normalize_function(  # type: ignore[misc]
        func, args=args, kwargs=kwargs, normalize_to_only_use_kwargs=True
    )
    grad_out = new_kwargs.pop("grad_out")
    inp = new_kwargs.pop("input")
    d_input, d_gamma, d_beta = func(grad_out._values, inp._values, **new_kwargs)
    if d_input is None:
        return (None, d_gamma, d_beta)

    return (NestedTensor(d_input, **extract_kwargs(inp)), d_gamma, d_beta)


@register_jagged_func(torch.ops.aten.select.int, "self: jt_all, dim: any, index: any")
def select_int(func, *args, **kwargs):
    _, new_kwargs = normalize_function(  # type: ignore[misc]
        func, args=args, kwargs=kwargs, normalize_to_only_use_kwargs=True
    )

    inp = new_kwargs.pop("input")
    new_kwargs["dim"] = _wrap_jagged_dim(
        inp.dim(), new_kwargs["dim"], "select", allow_batch_dim=True
    )

    # handle batch dim slicing via unbind() for now
    # TODO: make this more efficient
    if new_kwargs["dim"] == 0:
        return inp.unbind()[new_kwargs["index"]]

    if inp._lengths is not None:
        raise ValueError(
            "select(): not yet supported on dim != 0 for non-contiguous nested tensor with holes"
        )

    return NestedTensor(func(inp._values, **new_kwargs), **extract_kwargs(inp))


@register_jagged_func(
    torch.ops.aten.slice.Tensor,
    "self: jt, dim: any?, start: any?, end: any?, step: any?",
)
def slice_tensor(func, *args, **kwargs):
    _, new_kwargs = normalize_function(  # type: ignore[misc]
        func, args=args, kwargs=kwargs, normalize_to_only_use_kwargs=True
    )

    inp = new_kwargs.pop("input")
    new_kwargs["dim"] = _wrap_jagged_dim(inp.dim(), new_kwargs["dim"], "slice")

    return NestedTensor(func(inp._values, **new_kwargs), **extract_kwargs(inp))


@register_jagged_func(
    torch.ops.aten.convolution.default,
    "input: jt, weight: t, bias: t?, stride: any, padding: any, "
    "dilation: any, transposed: any, output_padding: any, groups: any",
)
def convolution_default(func, *args, **kwargs):
    _, new_kwargs = normalize_function(  # type: ignore[misc]
        func, args=args, kwargs=kwargs, normalize_to_only_use_kwargs=True
    )

    inp = new_kwargs.pop("input")

    return NestedTensor(func(inp._values, **new_kwargs), **extract_kwargs(inp))


@register_jagged_func(
    torch.ops.aten.mean.dim, "self: jt_all, dim: any?, keepdim: any?, dtype: any?"
)
def mean_dim(func, *args, **kwargs):
    """
    Performs a mean along the provided tensor dimension.
    Returns a dense tensor if the ragged dimension is reduced away, else returns a nested tensor.
    """
    _, new_kwargs = normalize_function(  # type: ignore[misc]
        func, args=args, kwargs=kwargs, normalize_to_only_use_kwargs=True
    )

    inp = new_kwargs.pop("input")

    if len(new_kwargs["dim"]) > 1 and (
        inp._ragged_idx in new_kwargs["dim"] or 0 in new_kwargs["dim"]
    ):
        raise RuntimeError(
            "mean(): not supported across multiple dimensions for NestedTensor "
            "when either the batch dim or ragged dim is included"
        )

    (
        new_kwargs["dim"],
        reduce_on_batch,
        reduce_on_ragged,
        _reduce_on_non_batch,
    ) = _wrap_jagged_dims(
        inp.dim(),
        new_kwargs["dim"],
        "mean",
        inp._ragged_idx,
    )

    if reduce_on_batch:
        raise RuntimeError(
            "mean(): not supported along the batch dimension but not the ragged dimension for NestedTensor"
        )

    if reduce_on_ragged and inp._lengths is not None:
        raise RuntimeError(
            "mean(): not supported where lengths is not None "
            + "if reducing across the ragged dimension for NestedTensor"
        )

    if not new_kwargs["keepdim"]:
        raise RuntimeError("mean(): not supported when keepdim=False for NestedTensor")

    if reduce_on_ragged:  # raggedness reduced away
        torch_sum = torch.sum(inp, dim=inp._ragged_idx, keepdim=new_kwargs["keepdim"])

        # for every non-batch dimension,
        #   unsqueeze lengths into the same shape as the PyTorch sum,
        #   as the extra dimensions must all be divided by the same length
        # Note: keepdim=True is on at this point so lengths has to be unsqueezed for
        # that 1-size dim as well.
        lengths = inp._offsets.diff()
        for _ in range(inp.dim() - 1):
            lengths = lengths.unsqueeze(-1)

        return torch_sum / lengths.broadcast_to(torch_sum.shape)

    return NestedTensor(
        func(inp._values, **new_kwargs), **extract_kwargs(inp)
    )  # raggedness preserved


@register_jagged_func(torch.ops.aten.stack.default, "tensors: any, dim: any")
def stack_default(func, *args, **kwargs):
    _, new_kwargs = normalize_function(  # type: ignore[misc]
        func, args=args, kwargs=kwargs, normalize_to_only_use_kwargs=True
    )

    # guaranteed this is non-empty if we got here
    tensors = new_kwargs.pop("tensors")
    for t in tensors:
        if not isinstance(t, NestedTensor):
            raise RuntimeError("stack(): expected all nested tensors inputs")

        if t.dim() != tensors[0].dim():
            raise RuntimeError(
                "stack(): expected all nested tensors to have the same dim"
            )

        if not raggedness_matches(t, tensors[0].shape):
            raise RuntimeError(
                "stack(): expected all nested tensors to have the same nested structure"
            )

    new_kwargs["dim"] = _wrap_jagged_dim(
        tensors[0].dim() + 1, new_kwargs["dim"], "stack"
    )

    return NestedTensor(
        func([t._values for t in tensors], **new_kwargs), **extract_kwargs(tensors[0])
    )


@register_jagged_func(
    torch.ops.aten.embedding.default,
    "weight: t, indices: jt, padding_idx: any?, scale_grad_by_freq: any?, sparse: any?",
)
def embedding_default(func, *args, **kwargs):
    _, new_kwargs = normalize_function(  # type: ignore[misc]
        func, args=args, kwargs=kwargs, normalize_to_only_use_kwargs=True
    )

    # guaranteed this is non-empty if we got here
    indices = new_kwargs.pop("indices")
    weight = new_kwargs.pop("weight")

    return NestedTensor(
        func(weight, indices._values, **new_kwargs), **extract_kwargs(indices)
    )


@register_jagged_func(
    [
        torch.ops.aten.values.default,
        torch.ops.aten._nested_get_values.default,
    ],
    "self: jt_all",
)
def values_default(func, *args, **kwargs):
    _, new_kwargs = normalize_function(  # type: ignore[misc]
        func, args=args, kwargs=kwargs, normalize_to_only_use_kwargs=True
    )

    inp = new_kwargs.pop("input")

    # TODO: Handle inference mode properly.
    # See https://github.com/pytorch/pytorch/issues/112024#issuecomment-1779554292
    return inp._values.detach()


@register_jagged_func(torch.ops.aten.all.default, "self: jt_all")
def all_default(func, *args, **kwargs):
    _, new_kwargs = normalize_function(  # type: ignore[misc]
        func, args=args, kwargs=kwargs, normalize_to_only_use_kwargs=True
    )

    inp = new_kwargs.pop("input")

    return func(inp._values)


@register_jagged_func(
    torch.ops.aten.to_padded_tensor.default, "self: jt, padding: any, output_size: any?"
)
def to_padded_tensor_default(func, *args, **kwargs):
    _, new_kwargs = normalize_function(  # type: ignore[misc]
        func, args=args, kwargs=kwargs, normalize_to_only_use_kwargs=True
    )

    inp = new_kwargs.pop("input")

    # TODO: Handle the rest of output_size
    output_size = new_kwargs["output_size"]
    if output_size is not None:
        max_seq_len = output_size[inp._ragged_idx]
    else:
        max_seq_len = inp._max_seqlen

    # only 2D values is supported by the underlying FBGEMM kernel so do shape
    # gymnastics if needed
    values = inp.values()
    values_shape = values.shape
    if values.dim() > 2:
        values = values.flatten(start_dim=1)
    elif values.dim() == 1:
        values = values.unsqueeze(-1)

    # NB: The CUDA kernel for jagged -> padded dense conversion does not support
    # integer / bool types; work around this by casting to half.
    is_bool = values.dtype is torch.bool
    if is_bool and values.is_cuda:
        values = values.to(torch.half)
    padded_out = torch.ops.aten._jagged_to_padded_dense_forward(
        values,
        [inp._offsets],
        [max_seq_len],
        new_kwargs["padding"],
    )
    if is_bool and padded_out.is_cuda:
        padded_out = padded_out.to(torch.bool)

    # shape gymnastics part 2
    if len(values_shape) > 2:
        padded_out = padded_out.unflatten(-1, values_shape[1:])
    elif len(values_shape) == 1:
        padded_out = padded_out.squeeze(-1)

    return padded_out


@register_jagged_func(
    torch.ops.aten._nested_from_padded_tensor.default,
    "padded: t, offsets: t, dummy: jt, ragged_idx: any?, min_seqlen: any?, max_seqlen: any?, sum_S: any?",
)
def _nested_from_padded_tensor_default(func, *args, **kwargs):
    _, new_kwargs = normalize_function(  # type: ignore[misc]
        func, args=args, kwargs=kwargs, normalize_to_only_use_kwargs=True
    )

    if new_kwargs["ragged_idx"] != 1:
        raise RuntimeError(
            "_nested_from_padded_tensor(): only ragged_idx=1 supported for jagged layout"
        )

    padded, offsets = new_kwargs["padded"], new_kwargs["offsets"]

    # non-3D padded is not supported by the underlying FBGEMM kernel so do shape gymnastics
    padded_shape = padded.shape
    if padded.dim() > 3:
        padded = padded.flatten(start_dim=2)
    elif padded.dim() < 3:
        padded = padded.unsqueeze(-1)

    # NB: The CUDA kernel for padded dense -> jagged conversion does not support
    # integer / bool types; work around this by casting to half.
    is_bool = padded.dtype is torch.bool
    if is_bool and padded.is_cuda:
        padded = padded.to(torch.half)
    values = torch.ops.aten._padded_dense_to_jagged_forward(
        padded, [offsets], new_kwargs["sum_S"]
    )
    if is_bool and values.is_cuda:
        values = values.to(torch.bool)

    # shape gymnastics part 2
    if len(padded_shape) > 3:
        values = values.unflatten(-1, padded_shape[2:])
    elif len(padded_shape) < 3:
        values = values.squeeze(-1)

    ragged_idx = new_kwargs["ragged_idx"]
    min_seqlen = new_kwargs["min_seqlen"]
    max_seqlen = new_kwargs["max_seqlen"]
    metadata_cache = {}
    if min_seqlen is not None:
        metadata_cache["min_seqlen"] = min_seqlen
    if max_seqlen is not None:
        metadata_cache["max_seqlen"] = max_seqlen

    return NestedTensor(
        values,
        offsets,
        _ragged_idx=ragged_idx,
        _metadata_cache=metadata_cache,
    )


@register_jagged_func(
    torch.ops.aten._nested_view_from_jagged.default,
    "values: t, offsets: t, dummy: jt_all, lengths: t?, ragged_idx: any?, min_seqlen: t?, max_seqlen: t?",
)
def _nested_view_from_jagged_default(func, *args, **kwargs):
    _, new_kwargs = normalize_function(  # type: ignore[misc]
        func, args=args, kwargs=kwargs, normalize_to_only_use_kwargs=True
    )

    values, offsets, lengths = (
        new_kwargs["input"],
        new_kwargs["offsets"],
        new_kwargs["lengths"],
    )
    ragged_idx = new_kwargs["ragged_idx"]
    min_seqlen = new_kwargs["min_seqlen"]
    max_seqlen = new_kwargs["max_seqlen"]
    metadata_cache = {}
    if min_seqlen is not None:
        metadata_cache["min_seqlen"] = min_seqlen
    if max_seqlen is not None:
        metadata_cache["max_seqlen"] = max_seqlen

    return NestedTensor(
        values,
        offsets,
        lengths=lengths,
        _ragged_idx=ragged_idx,
        _metadata_cache=metadata_cache,
    )


@register_jagged_func(torch.ops.aten._nested_get_offsets.default, "self: jt_all")
def _nested_get_offsets(func, *args, **kwargs):
    _, new_kwargs = normalize_function(  # type: ignore[misc]
        func, args=args, kwargs=kwargs, normalize_to_only_use_kwargs=True
    )

    inp = new_kwargs.pop("input")
    return inp._offsets


@register_jagged_func(torch.ops.aten._nested_get_lengths.default, "self: jt_all")
def _nested_get_lengths(func, *args, **kwargs):
    _, new_kwargs = normalize_function(  # type: ignore[misc]
        func, args=args, kwargs=kwargs, normalize_to_only_use_kwargs=True
    )

    inp = new_kwargs.pop("input")
    return inp._lengths


@register_jagged_func(torch.ops.aten._nested_get_ragged_idx.default, "self: jt_all")
def _nested_get_ragged_idx(func, *args, **kwargs):
    _, new_kwargs = normalize_function(  # type: ignore[misc]
        func, args=args, kwargs=kwargs, normalize_to_only_use_kwargs=True
    )

    inp = new_kwargs.pop("input")
    return inp._ragged_idx


@register_jagged_func(torch.ops.aten._nested_get_min_seqlen.default, "self: jt_all")
def _nested_get_min_seqlen(func, *args, **kwargs):
    _, new_kwargs = normalize_function(  # type: ignore[misc]
        func, args=args, kwargs=kwargs, normalize_to_only_use_kwargs=True
    )

    inp = new_kwargs.pop("input")
    return inp._metadata_cache.get("min_seqlen", None)


@register_jagged_func(torch.ops.aten._nested_get_max_seqlen.default, "self: jt_all")
def _nested_get_max_seqlen(func, *args, **kwargs):
    _, new_kwargs = normalize_function(  # type: ignore[misc]
        func, args=args, kwargs=kwargs, normalize_to_only_use_kwargs=True
    )

    inp = new_kwargs.pop("input")
    return inp._metadata_cache.get("max_seqlen", None)


# If a section of the Nested Tensor is fully masked out we still retain the section with a length of 0
@register_jagged_func(torch.ops.aten.masked_select.default, "self: jt, mask: any")
def masked_select_default(func, *args, **kwargs):
    _, new_kwargs = normalize_function(  # type: ignore[misc]
        func, args=args, kwargs=kwargs, normalize_to_only_use_kwargs=True
    )
    inp = new_kwargs.pop("input")
    mask = new_kwargs.pop("mask")

    if inp.ndim > 2:
        raise RuntimeError("masked_select only support 2-D selections currently")
    elif inp.shape != mask.shape:
        raise RuntimeError(
            f"Mask with shape {mask.shape} is not compatible with input's shape {inp.shape}"
        )
    res_values = inp._values.masked_select(mask.values())
    mask_cumsum = F.pad(mask.values().cumsum(dim=0), (1, 0))  # type: ignore[arg-type]

    args = extract_kwargs(inp)
    args["offsets"] = mask_cumsum[inp._offsets]
    return NestedTensor(
        values=res_values,
        **args,
    )


@register_jagged_func(
    torch.ops.aten._nested_select_backward.default,
    "grad_output: t, self: jt, dim: any, index: any",
)
def _nested_select_backward_default(func, *args, **kwargs):
    _, new_kwargs = normalize_function(  # type: ignore[misc]
        func, args=args, kwargs=kwargs, normalize_to_only_use_kwargs=True
    )

    inp = new_kwargs.pop("input")
    grad_output = new_kwargs.pop("grad_output")

    grad_input = torch.zeros_like(inp, dtype=grad_output.dtype)
    grad_input.select(new_kwargs["dim"], new_kwargs["index"]).copy_(grad_output)

    return grad_input


<<<<<<< HEAD
@register_jagged_func(
    torch.ops.aten.new_empty.default,
    "self: jt_all, size: any, dtype: any?, layout: any?, device: any?, pin_memory: any?",
)
def new_empty_default(func, *args, **kwargs):
    _, new_kwargs = normalize_function(  # type: ignore[misc]
        func, args=args, kwargs=kwargs, normalize_to_only_use_kwargs=True
    )

    inp = new_kwargs.pop("input")

    if len(new_kwargs["size"]) == 0:
        return func(inp._values, **new_kwargs)

    raise RuntimeError("new_empty() not supported for NJT with shape != ()")


from torch._higher_order_ops.flex_attention import (
    flex_attention as flex_attention_hop,
    flex_attention_backward as flex_attention_backward_hop,
)
from torch.fx.graph_module import GraphModule


@flex_attention_hop.py_impl(NestedTensor)  # type: ignore[misc]
def flex_njt(
    query: torch.Tensor,
    key: torch.Tensor,
    value: torch.Tensor,
    score_mod: Callable,
    block_mask: Tuple,
    scale: float,
    kernel_options: Dict[str, Any],
    score_mod_other_buffers: Tuple = (),
    mask_mod_other_buffers: Tuple = (),
) -> Tuple[torch.Tensor, torch.Tensor]:
    assert query.dim() == 4 and key.dim() == 4 and value.dim() == 4

    # TODO: Support this if needed; determine if NJT buffers need be unwrapped as dense.
    if any(
        isinstance(buf, torch.Tensor) and buf.is_nested
        for buf in score_mod_other_buffers + mask_mod_other_buffers
    ):
        raise RuntimeError(
            "flex_attention(): Nested tensor score_mod / mask_mod buffers are not "
            "currently supported. Please file an issue if this is important to you."
        )

    # need to pass dense tensor of shape (B, n_heads, sum(seq_len), D)
    output = flex_attention_hop(
        query.values().unsqueeze(0),
        key.values().unsqueeze(0),
        value.values().unsqueeze(0),
        score_mod=score_mod,
        block_mask=block_mask,
        scale=scale,
        kernel_options=kernel_options,
        score_mod_other_buffers=score_mod_other_buffers,
        mask_mod_other_buffers=mask_mod_other_buffers,
    )

    # wrap outputs as NJT
    output_njt = torch.nested.nested_tensor_from_jagged(
        output[0].transpose(1, 2).squeeze(0),
        query._offsets,  # type: ignore[attr-defined]
        query._lengths,  # type: ignore[attr-defined]
        min_seqlen=query._maybe_min_seqlen,  # type: ignore[attr-defined]
        max_seqlen=query._maybe_max_seqlen,  # type: ignore[attr-defined]
    ).transpose(1, 2)

    logsumexp_njt = torch.nested.nested_tensor_from_jagged(
        output[1].transpose(1, 2).squeeze(0),
        query._offsets,  # type: ignore[attr-defined]
        query._lengths,  # type: ignore[attr-defined]
        min_seqlen=query._maybe_min_seqlen,  # type: ignore[attr-defined]
        max_seqlen=query._maybe_max_seqlen,  # type: ignore[attr-defined]
    ).transpose(1, 2)

    return (output_njt, logsumexp_njt)


@flex_attention_backward_hop.py_impl(NestedTensor)  # type: ignore[misc]
def flex_njt_backward(
    query: torch.Tensor,
    key: torch.Tensor,
    value: torch.Tensor,
    out: torch.Tensor,
    logsumexp: torch.Tensor,
    grad_out: torch.Tensor,
    grad_logsumexp: torch.Tensor,
    fw_graph: Union[Callable, GraphModule],
    joint_graph: GraphModule,
    block_mask: Tuple,
    scale: float,
    kernel_options: Dict[str, Any],
    score_mod_other_buffers: Tuple = (),
    mask_mod_other_buffers: Tuple = (),
) -> Tuple[
    torch.Tensor, torch.Tensor, torch.Tensor, Tuple[Optional[torch.Tensor], ...]
]:
    output = flex_attention_backward_hop(
        query.values().unsqueeze(0),
        key.values().unsqueeze(0),
        value.values().unsqueeze(0),
        out=out.values().unsqueeze(0),
        logsumexp=logsumexp.values().unsqueeze(0),
        grad_out=grad_out.values().unsqueeze(0),
        grad_logsumexp=grad_logsumexp.values().unsqueeze(0),
        fw_graph=fw_graph,
        joint_graph=joint_graph,
        block_mask=block_mask,
        scale=scale,
        kernel_options=kernel_options,
        score_mod_other_buffers=score_mod_other_buffers,
        mask_mod_other_buffers=mask_mod_other_buffers,
    )

    # wrap grads as NJTs
    dense_q_grad, dense_k_grad, dense_v_grad, score_mod_other_buffer_grads = output
    njt_q_grad = torch.nested.nested_tensor_from_jagged(
        dense_q_grad.transpose(1, 2).squeeze(0),
        query._offsets,  # type: ignore[attr-defined]
        query._lengths,  # type: ignore[attr-defined]
        min_seqlen=query._maybe_min_seqlen,  # type: ignore[attr-defined]
        max_seqlen=query._maybe_max_seqlen,  # type: ignore[attr-defined]
    ).transpose(1, 2)
    njt_k_grad = torch.nested.nested_tensor_from_jagged(
        dense_k_grad.transpose(1, 2).squeeze(0),
        key._offsets,  # type: ignore[attr-defined]
        key._lengths,  # type: ignore[attr-defined]
        min_seqlen=key._maybe_min_seqlen,  # type: ignore[attr-defined]
        max_seqlen=key._maybe_max_seqlen,  # type: ignore[attr-defined]
    ).transpose(1, 2)
    njt_v_grad = torch.nested.nested_tensor_from_jagged(
        dense_v_grad.transpose(1, 2).squeeze(0),
        value._offsets,  # type: ignore[attr-defined]
        value._lengths,  # type: ignore[attr-defined]
        min_seqlen=value._maybe_min_seqlen,  # type: ignore[attr-defined]
        max_seqlen=value._maybe_max_seqlen,  # type: ignore[attr-defined]
    ).transpose(1, 2)

    return (njt_q_grad, njt_k_grad, njt_v_grad, score_mod_other_buffer_grads)
=======
@register_jagged_func(torch.ops.aten.record_stream.default, "self: jt_all, s: any")
def record_stream_default(func, *args, **kwargs):
    inp = args[0]
    stream = args[1]
    # ensure all components live until stream computation completes
    func(inp._values, stream)
    func(inp._offsets, stream)
    if inp._lengths is not None:
        func(inp._lengths, stream)
>>>>>>> 2957be4d


# Make the dummy available on the C++ side.
@register_jagged_func(torch.ops.aten._nested_get_jagged_dummy.default, "self: any")
def _nested_get_jagged_dummy(func, *args, **kwargs):
    from torch.nested._internal.nested_tensor import _nt_view_dummy

    return _nt_view_dummy()


with torch.library._scoped_library("aten", "IMPL") as aten:
    aten.impl("_nested_get_jagged_dummy", _nested_get_jagged_dummy, "CPU")
    aten.impl("_nested_get_jagged_dummy", _nested_get_jagged_dummy, "CUDA")
    aten.impl("_nested_get_jagged_dummy", _nested_get_jagged_dummy, "Meta")<|MERGE_RESOLUTION|>--- conflicted
+++ resolved
@@ -1951,7 +1951,17 @@
     return grad_input
 
 
-<<<<<<< HEAD
+@register_jagged_func(torch.ops.aten.record_stream.default, "self: jt_all, s: any")
+def record_stream_default(func, *args, **kwargs):
+    inp = args[0]
+    stream = args[1]
+    # ensure all components live until stream computation completes
+    func(inp._values, stream)
+    func(inp._offsets, stream)
+    if inp._lengths is not None:
+        func(inp._lengths, stream)
+
+
 @register_jagged_func(
     torch.ops.aten.new_empty.default,
     "self: jt_all, size: any, dtype: any?, layout: any?, device: any?, pin_memory: any?",
@@ -2094,17 +2104,6 @@
     ).transpose(1, 2)
 
     return (njt_q_grad, njt_k_grad, njt_v_grad, score_mod_other_buffer_grads)
-=======
-@register_jagged_func(torch.ops.aten.record_stream.default, "self: jt_all, s: any")
-def record_stream_default(func, *args, **kwargs):
-    inp = args[0]
-    stream = args[1]
-    # ensure all components live until stream computation completes
-    func(inp._values, stream)
-    func(inp._offsets, stream)
-    if inp._lengths is not None:
-        func(inp._lengths, stream)
->>>>>>> 2957be4d
 
 
 # Make the dummy available on the C++ side.
