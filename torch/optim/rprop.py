# mypy: allow-untyped-decorators
# mypy: allow-untyped-defs
r"""Implementation for the Resilient backpropagation."""
<<<<<<< HEAD

from typing import List, Optional, Tuple
=======
from typing import List, Optional, Tuple, Union
>>>>>>> 0eea2b39

import torch
from torch import Tensor

from .optimizer import (
    _capturable_doc,
    _default_to_fused_or_foreach,
    _differentiable_doc,
    _disable_dynamo_if_unsupported,
    _foreach_doc,
    _get_capturable_supported_devices,
    _get_scalar_dtype,
    _maximize_doc,
    _use_grad_for_differentiable,
    _view_as_real,
    Optimizer,
    ParamsT,
)


__all__ = ["Rprop", "rprop"]


class Rprop(Optimizer):  # noqa: D101
    def __init__(
        self,
        params: ParamsT,
        lr: Union[float, Tensor] = 1e-2,
        etas: Tuple[float, float] = (0.5, 1.2),
        step_sizes: Tuple[float, float] = (1e-6, 50),
        *,
        capturable: bool = False,
        foreach: Optional[bool] = None,
        maximize: bool = False,
        differentiable: bool = False,
    ):  # noqa: D107
        if isinstance(lr, Tensor) and lr.numel() != 1:
            raise ValueError("Tensor lr must be 1-element")
        if not 0.0 <= lr:
            raise ValueError(f"Invalid learning rate: {lr}")
        if not 0.0 < etas[0] < 1.0 < etas[1]:
            raise ValueError(f"Invalid eta values: {etas[0]}, {etas[1]}")

        defaults = dict(
            lr=lr,
            etas=etas,
            step_sizes=step_sizes,
            foreach=foreach,
            maximize=maximize,
            differentiable=differentiable,
            capturable=capturable,
        )
        super().__init__(params, defaults)

    def __setstate__(self, state):  # noqa: D105
        super().__setstate__(state)
        for group in self.param_groups:
            group.setdefault("foreach", None)
            group.setdefault("maximize", False)
            group.setdefault("differentiable", False)
            group.setdefault("capturable", False)
            for p in group["params"]:
                p_state = self.state.get(p, [])
                if len(p_state) != 0 and not torch.is_tensor(p_state["step"]):
                    step_val = float(p_state["step"])
                    p_state["step"] = (
                        torch.tensor(
                            step_val, dtype=_get_scalar_dtype(), device=p.device
                        )
                        if group["capturable"]
                        else torch.tensor(step_val, dtype=_get_scalar_dtype())
                    )

    def _init_group(self, group, params, grads, prevs, step_sizes, state_steps):
        has_complex = False
        for p in group["params"]:
            if p.grad is None:
                continue
            has_complex |= torch.is_complex(p)
            params.append(p)
            grad = p.grad
            if grad.is_sparse:
                raise RuntimeError("Rprop does not support sparse gradients")

            grads.append(grad)
            state = self.state[p]

            # State initialization
            if len(state) == 0:
                state["step"] = (
                    torch.zeros((), dtype=_get_scalar_dtype(), device=p.device)
                    if group["capturable"]
                    else torch.zeros((), dtype=_get_scalar_dtype())
                )

                state["prev"] = torch.zeros_like(p, memory_format=torch.preserve_format)
                if p.dtype.is_complex:
                    # Complex Number should be as if they are two independent real numbers.
                    # Hence the step_size shouldn't be zero for imaginary part.
                    state["step_size"] = torch.full_like(
                        grad, complex(group["lr"], group["lr"])
                    )
                else:
                    state["step_size"] = torch.full_like(grad, group["lr"])

            prevs.append(state["prev"])
            step_sizes.append(state["step_size"])
            state_steps.append(state["step"])

        return has_complex

    @_use_grad_for_differentiable
    def step(self, closure=None):
        """Perform a single optimization step.

        Args:
            closure (Callable, optional): A closure that reevaluates the model
                and returns the loss.
        """
        self._cuda_graph_capture_health_check()

        loss = None
        if closure is not None:
            with torch.enable_grad():
                loss = closure()

        for group in self.param_groups:
            params: List[Tensor] = []
            grads: List[Tensor] = []
            prevs: List[Tensor] = []
            step_sizes: List[Tensor] = []
            state_steps: List[Tensor] = []

            etaminus, etaplus = group["etas"]
            step_size_min, step_size_max = group["step_sizes"]
            foreach = group["foreach"]
            maximize = group["maximize"]

            has_complex = self._init_group(
                group, params, grads, prevs, step_sizes, state_steps
            )

            rprop(
                params,
                grads,
                prevs,
                step_sizes,
                state_steps,
                step_size_min=step_size_min,
                step_size_max=step_size_max,
                etaminus=etaminus,
                etaplus=etaplus,
                foreach=foreach,
                maximize=maximize,
                differentiable=group["differentiable"],
                capturable=group["capturable"],
                has_complex=has_complex,
            )

        return loss


Rprop.__doc__ = (
    r"""Implements the resilient backpropagation algorithm.

    .. math::
       \begin{aligned}
            &\rule{110mm}{0.4pt}                                                                 \\
            &\textbf{input}      : \theta_0 \in \mathbf{R}^d \text{ (params)},f(\theta)
                \text{ (objective)},                                                             \\
            &\hspace{13mm}      \eta_{+/-} \text{ (etaplus, etaminus)}, \Gamma_{max/min}
                \text{ (step sizes)}                                                             \\
            &\textbf{initialize} :   g^0_{prev} \leftarrow 0,
                \: \eta_0 \leftarrow \text{lr (learning rate)}                                   \\
            &\rule{110mm}{0.4pt}                                                                 \\
            &\textbf{for} \: t=1 \: \textbf{to} \: \ldots \: \textbf{do}                         \\
            &\hspace{5mm}g_t           \leftarrow   \nabla_{\theta} f_t (\theta_{t-1})           \\
            &\hspace{5mm} \textbf{for} \text{  } i = 0, 1, \ldots, d-1 \: \mathbf{do}            \\
            &\hspace{10mm}  \textbf{if} \:   g^i_{prev} g^i_t  > 0                               \\
            &\hspace{15mm}  \eta^i_t \leftarrow \mathrm{min}(\eta^i_{t-1} \eta_{+},
                \Gamma_{max})                                                                    \\
            &\hspace{10mm}  \textbf{else if}  \:  g^i_{prev} g^i_t < 0                           \\
            &\hspace{15mm}  \eta^i_t \leftarrow \mathrm{max}(\eta^i_{t-1} \eta_{-},
                \Gamma_{min})                                                                    \\
            &\hspace{15mm}  g^i_t \leftarrow 0                                                   \\
            &\hspace{10mm}  \textbf{else}  \:                                                    \\
            &\hspace{15mm}  \eta^i_t \leftarrow \eta^i_{t-1}                                     \\
            &\hspace{5mm}\theta_t \leftarrow \theta_{t-1}- \eta_t \mathrm{sign}(g_t)             \\
            &\hspace{5mm}g_{prev} \leftarrow  g_t                                                \\
            &\rule{110mm}{0.4pt}                                                          \\[-1.ex]
            &\bf{return} \:  \theta_t                                                     \\[-1.ex]
            &\rule{110mm}{0.4pt}                                                          \\[-1.ex]
       \end{aligned}

    For further details regarding the algorithm we refer to the paper
    `A Direct Adaptive Method for Faster Backpropagation Learning: The RPROP Algorithm
    <http://citeseerx.ist.psu.edu/viewdoc/summary?doi=10.1.1.21.1417>`_.
    """
    + rf"""
    Args:
        params (iterable): iterable of parameters to optimize or dicts defining
            parameter groups
        lr (float, optional): learning rate (default: 1e-2)
        etas (Tuple[float, float], optional): pair of (etaminus, etaplus), that
            are multiplicative increase and decrease factors
            (default: (0.5, 1.2))
        step_sizes (Tuple[float, float], optional): a pair of minimal and
            maximal allowed step sizes (default: (1e-6, 50))
        {_foreach_doc}
        {_capturable_doc}
        {_maximize_doc}
        {_differentiable_doc}

    """
)


def _single_tensor_rprop(
    params: List[Tensor],
    grads: List[Tensor],
    prevs: List[Tensor],
    step_sizes: List[Tensor],
    state_steps: List[Tensor],
    *,
    step_size_min: float,
    step_size_max: float,
    etaminus: float,
    etaplus: float,
    maximize: bool,
    capturable: bool,
    differentiable: bool,
    has_complex: bool,
):
    for i, param in enumerate(params):
        grad = grads[i]
        grad = grad if not maximize else -grad
        prev = prevs[i]
        step_size = step_sizes[i]
        step = state_steps[i]

        # If compiling, the compiler will handle cudagraph checks, see note [torch.compile x capturable]
        if not torch._utils.is_compiling() and capturable:
            capturable_supported_devices = _get_capturable_supported_devices()
            assert (
                param.device.type == step.device.type
                and param.device.type in capturable_supported_devices
            ), f"If capturable=True, params and state_steps must be on supported devices: {capturable_supported_devices}."

        step += 1

        if torch.is_complex(param):
            grad = torch.view_as_real(grad)
            prev = torch.view_as_real(prev)
            param = torch.view_as_real(param)
            step_size = torch.view_as_real(step_size)
        if differentiable:
            sign = grad.mul(prev.clone()).sign()
        else:
            sign = grad.mul(prev).sign()

        if capturable:
            sign.copy_(torch.where(sign.gt(0), etaplus, sign))
            sign.copy_(torch.where(sign.lt(0), etaminus, sign))
            sign.copy_(torch.where(sign.eq(0), 1, sign))
        else:
            sign[sign.gt(0)] = etaplus
            sign[sign.lt(0)] = etaminus
            sign[sign.eq(0)] = 1

        # update stepsizes with step size updates
        step_size.mul_(sign).clamp_(step_size_min, step_size_max)

        # for dir<0, dfdx=0
        # for dir>=0 dfdx=dfdx
        grad = grad.clone(memory_format=torch.preserve_format)
        if capturable:
            grad.copy_(torch.where(sign.eq(etaminus), 0, grad))
        else:
            grad[sign.eq(etaminus)] = 0

        # update parameters
        param.addcmul_(grad.sign(), step_size, value=-1)
        prev.copy_(grad)


def _multi_tensor_rprop(
    params: List[Tensor],
    grads: List[Tensor],
    prevs: List[Tensor],
    step_sizes: List[Tensor],
    state_steps: List[Tensor],
    *,
    step_size_min: float,
    step_size_max: float,
    etaminus: float,
    etaplus: float,
    maximize: bool,
    capturable: bool,
    differentiable: bool,
    has_complex: bool,
):
    if len(params) == 0:
        return

    assert not differentiable, "_foreach ops don't support autograd"

    # If compiling, the compiler will handle cudagraph checks, see note [torch.compile x capturable]
    if not torch._utils.is_compiling() and capturable:
        capturable_supported_devices = _get_capturable_supported_devices()
        assert all(
            p.device.type == step.device.type
            and p.device.type in capturable_supported_devices
            for p, step in zip(params, state_steps)
        ), f"If capturable=True, params and state_steps must be on supported devices: {capturable_supported_devices}."

    grouped_tensors = Optimizer._group_tensors_by_device_and_dtype(
        [params, grads, prevs, step_sizes, state_steps]
    )
    for (
        grouped_params,
        grouped_grads,
        grouped_prevs,
        grouped_step_sizes,
        grouped_state_steps,
    ), _ in grouped_tensors.values():
        # Update steps
        # If steps are on CPU, foreach will fall back to the slow path, which is a for-loop calling t.add(1) over
        # and over. 1 will then be wrapped into a Tensor over and over again, which is slower than if we just
        # wrapped it once now. The alpha is required to assure we go to the right overload.
        if not torch._utils.is_compiling() and grouped_state_steps[0].is_cpu:
            torch._foreach_add_(
                grouped_state_steps, torch.tensor(1.0, device="cpu"), alpha=1.0
            )
        else:
            torch._foreach_add_(grouped_state_steps, 1)

        # Handle complex params
        if has_complex:
            _view_as_real(
                grouped_params, grouped_grads, grouped_prevs, grouped_step_sizes
            )

        signs = torch._foreach_mul(grouped_grads, grouped_prevs)
        if maximize:
            torch._foreach_neg_(signs)

        # At the end of the step, grouped_prevs will contain the current grads, so we reuse
        # grouped_prevs memory instead of creating a new buffer, but, for clarity, we reassign
        # to keep referring to the buffer as grouped_grads.
        torch._foreach_copy_(grouped_prevs, grouped_grads)
        if maximize:
            torch._foreach_neg_(grouped_prevs)
        grouped_grads = grouped_prevs

        torch._foreach_sign_(signs)
        if capturable:
            for sign in signs:
                sign.copy_(torch.where(sign.gt(0), etaplus, sign))
                sign.copy_(torch.where(sign.lt(0), etaminus, sign))
                sign.copy_(torch.where(sign.eq(0), 1, sign))
        else:
            for sign in signs:
                sign[sign.gt(0)] = etaplus
                sign[sign.lt(0)] = etaminus
                sign[sign.eq(0)] = 1

        # update stepsizes with step size updates
        torch._foreach_mul_(grouped_step_sizes, signs)
        for step_size in grouped_step_sizes:
            step_size.clamp_(step_size_min, step_size_max)

        # for dir<0, dfdx=0
        # for dir>=0 dfdx=dfdx
        grouped_grads = list(grouped_grads)
        for i in range(len(grouped_grads)):
            grouped_grads[i].copy_(
                torch.where(signs[i].eq(etaminus), 0, grouped_grads[i])
            )

        # explicitly del signs as it's not used after here to save memory
        del signs

        # update parameters
        grad_signs = [grad.sign() for grad in grouped_grads]
        torch._foreach_addcmul_(
            grouped_params, grad_signs, grouped_step_sizes, value=-1
        )

        # Logically, you may expect grouped_prevs to get updated to grouped_grads, but that's
        # basically already happened since we've been using grouped_prevs' memory to store
        # updated grouped_grads!


@_disable_dynamo_if_unsupported(single_tensor_fn=_single_tensor_rprop)
def rprop(
    params: List[Tensor],
    grads: List[Tensor],
    prevs: List[Tensor],
    step_sizes: List[Tensor],
    state_steps: List[Tensor],
    # kwonly args with defaults are not supported by functions compiled with torchscript issue #70627
    # setting this as kwarg for now as functional API is compiled by torch/distributed/optim
    foreach: Optional[bool] = None,
    capturable: bool = False,
    maximize: bool = False,
    differentiable: bool = False,
    has_complex: bool = False,
    *,
    step_size_min: float,
    step_size_max: float,
    etaminus: float,
    etaplus: float,
):
    r"""Functional API that performs rprop algorithm computation.

    See :class:`~torch.optim.Rprop` for details.
    """
    # this check is slow during compilation, so we skip it
    # if it's strictly needed we can add this check back in dynamo
    if not torch._utils.is_compiling() and not all(
        isinstance(t, torch.Tensor) for t in state_steps
    ):
        raise RuntimeError(
            "API has changed, `state_steps` argument must contain a list of singleton tensors"
        )

    if foreach is None:
        _, foreach = _default_to_fused_or_foreach(
            params, differentiable, use_fused=False
        )

    if foreach and torch.jit.is_scripting():
        raise RuntimeError("torch.jit.script not supported with foreach optimizers")

    if foreach and not torch.jit.is_scripting():
        func = _multi_tensor_rprop
    else:
        func = _single_tensor_rprop

    func(
        params,
        grads,
        prevs,
        step_sizes,
        state_steps,
        step_size_min=step_size_min,
        step_size_max=step_size_max,
        etaminus=etaminus,
        etaplus=etaplus,
        capturable=capturable,
        maximize=maximize,
        differentiable=differentiable,
        has_complex=has_complex,
    )<|MERGE_RESOLUTION|>--- conflicted
+++ resolved
@@ -1,12 +1,7 @@
 # mypy: allow-untyped-decorators
 # mypy: allow-untyped-defs
 r"""Implementation for the Resilient backpropagation."""
-<<<<<<< HEAD
-
-from typing import List, Optional, Tuple
-=======
 from typing import List, Optional, Tuple, Union
->>>>>>> 0eea2b39
 
 import torch
 from torch import Tensor
