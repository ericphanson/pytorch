# mypy: allow-untyped-defs
import math
import traceback
from dataclasses import dataclass
from enum import auto, Enum
from typing import Any, cast, List, Optional

import torch
import torch.distributed as dist
import torch.nn as nn
from torch.distributed._composable.contract import _get_registry
from torch.distributed.tensor import DeviceMesh, DTensor
from torch.distributed.tensor._dtensor_spec import DTensorSpec


<<<<<<< HEAD
if torch._running_with_deploy():

=======
_compiled_autograd_enabled: bool = False

if torch._running_with_deploy():

    def detect_compiled_autograd():
        pass

>>>>>>> 8f3efb87
    def compiled_autograd_enabled():
        return False

else:

<<<<<<< HEAD
    def compiled_autograd_enabled():
        if torch.compiler.is_compiling():
            import torch._dynamo.compiled_autograd as ca

            return ca.compiled_autograd_enabled or ca.in_compiled_autograd_region
        else:
            return False
=======
    def detect_compiled_autograd():
        assert (
            not torch.compiler.is_compiling()
        ), "`detect_compiled_autograd()` is designed to be called in eager mode"
        global _compiled_autograd_enabled
        import torch._dynamo.compiled_autograd as ca

        _compiled_autograd_enabled = (
            ca.compiled_autograd_enabled
            or ca.compiled_autograd_enabled_force_eager
            or ca.in_compiled_autograd_region
        )

    def compiled_autograd_enabled():
        global _compiled_autograd_enabled
        return _compiled_autograd_enabled
>>>>>>> 8f3efb87


@dataclass
class DataParallelMeshInfo:
    mesh: DeviceMesh
    shard_mesh_dim: Optional[int] = None
    replicate_mesh_dim: Optional[int] = None

    def __post_init__(self):
        if self.shard_mesh_dim is None and self.replicate_mesh_dim is None:
            raise AssertionError(
                "At least one of shard_mesh_dim and replicate_mesh_dim must not be None"
            )


@dataclass
class FSDPMeshInfo(DataParallelMeshInfo):
    def __post_init__(self):
        super().__post_init__()
        if self.shard_mesh_dim is None:
            raise AssertionError("Expects non-None shard_mesh_dim")
        self.shard_mesh_size: int = self.mesh.size(self.shard_mesh_dim)
        self.shard_process_group = self.mesh.get_group(self.shard_mesh_dim)
        self.shard_mesh_rank: int = self.shard_process_group.rank()


@dataclass
class DDPMeshInfo(DataParallelMeshInfo):
    def __post_init__(self):
        super().__post_init__()
        if self.replicate_mesh_dim is None:
            raise AssertionError("Expects non-None replicate_mesh_dim")
        self.replicate_mesh_size: int = self.mesh.size(self.replicate_mesh_dim)
        self.replicate_process_group = self.mesh.get_group(self.replicate_mesh_dim)
        self.replicate_mesh_rank: int = self.replicate_process_group.rank()


@dataclass
class HSDPMeshInfo(FSDPMeshInfo, DDPMeshInfo):
    def __post_init__(self):
        # Calls `FSDPMeshInfo` -> `DDPMeshInfo` -> `DataParallelMeshInfo`
        super().__post_init__()


class TrainingState(Enum):
    """Describes the training state of one FSDP state / parameter group."""

    # Transition to forward starting pre-forward until post-forward
    FORWARD = auto()
    # Transition to pre-backward when unsharding in backward
    PRE_BACKWARD = auto()
    # Transition to post-backward when resharding and reducing gradients
    POST_BACKWARD = auto()
    # Idle before/after forward or before pre-backward/after post-backward
    IDLE = auto()


def _raise_assert_with_print(*args: Any, **kwargs: Any):
    print(f"[Rank {dist.get_rank()}] ", end="")
    print(*args, **kwargs)
    traceback.print_stack()
    raise AssertionError(*args, **kwargs)


def _is_composable_with_fsdp(module: nn.Module) -> bool:
    registry = _get_registry(module)
    if registry is None:
        return True
    # Registry keys by function name
    return "replicate" not in registry


def _get_dim0_padded_size(tensor_size: torch.Size, dim0_factor: int) -> torch.Size:
    padded_dim0 = math.ceil(tensor_size[0] / dim0_factor) * dim0_factor
    return cast(torch.Size, torch.Size([padded_dim0]) + tensor_size[1:])


def _chunk_with_empty(
    tensor: torch.Tensor, num_chunks: int, dim: int
) -> List[torch.Tensor]:
    chunks = list(torch.chunk(tensor, num_chunks, dim=dim))
    while len(chunks) < num_chunks:
        chunks.append(chunks[0].new_empty(0))
    return chunks


def _get_dim_chunked_size(
    chunk: torch.Tensor, unchunked_size: torch.Size, dim: int
) -> torch.Size:
    if chunk.numel() > 0:
        return chunk.size()
    # For 0 numel, we need to preserve nonzero-sized dims for DTensor APIs
    return cast(
        torch.Size, unchunked_size[:dim] + torch.Size([0]) + unchunked_size[dim + 1 :]
    )


def _from_local_no_grad(
    local_tensor: torch.Tensor,
    sharding_spec: DTensorSpec,
) -> DTensor:
    """
    This method is similar to ``DTensor.from_local()`` except that in eager mode
    it avoids some CPU overhead by avoiding default args and not being differentiable.
    """

    if not compiled_autograd_enabled():
        return DTensor(
            # Use the local tensor directly instead of constructing a new tensor
            # variable, e.g. with `view_as()`, since this is not differentiable
            local_tensor,
            sharding_spec,
            requires_grad=local_tensor.requires_grad,
        )
    else:
        return DTensor.from_local(
            local_tensor,
            sharding_spec.mesh,
            sharding_spec.placements,
            shape=sharding_spec.shape,
            stride=sharding_spec.stride,
        )


def _to_dtype_if_needed(
    tensor: torch.Tensor, dtype: Optional[torch.dtype]
) -> torch.Tensor:
    if dtype is not None and tensor.dtype != dtype:
        return tensor.to(dtype)
    return tensor


def _cast_fp_tensor(dtype: torch.dtype, x: torch.Tensor) -> torch.Tensor:
    if (
        not isinstance(x, torch.Tensor)
        or not torch.is_floating_point(x)
        or x.dtype == dtype
    ):
        return x
    return x.to(dtype)<|MERGE_RESOLUTION|>--- conflicted
+++ resolved
@@ -13,10 +13,6 @@
 from torch.distributed.tensor._dtensor_spec import DTensorSpec
 
 
-<<<<<<< HEAD
-if torch._running_with_deploy():
-
-=======
 _compiled_autograd_enabled: bool = False
 
 if torch._running_with_deploy():
@@ -24,21 +20,11 @@
     def detect_compiled_autograd():
         pass
 
->>>>>>> 8f3efb87
     def compiled_autograd_enabled():
         return False
 
 else:
 
-<<<<<<< HEAD
-    def compiled_autograd_enabled():
-        if torch.compiler.is_compiling():
-            import torch._dynamo.compiled_autograd as ca
-
-            return ca.compiled_autograd_enabled or ca.in_compiled_autograd_region
-        else:
-            return False
-=======
     def detect_compiled_autograd():
         assert (
             not torch.compiler.is_compiling()
@@ -55,7 +41,6 @@
     def compiled_autograd_enabled():
         global _compiled_autograd_enabled
         return _compiled_autograd_enabled
->>>>>>> 8f3efb87
 
 
 @dataclass
