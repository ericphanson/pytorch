--- conflicted
+++ resolved
@@ -737,18 +737,10 @@
         return unwrapped_outs
 
     def joint_fn(primals, tangents):
-<<<<<<< HEAD
-        return inner_fn(
-            flat_fn_maybe_joint,
-            (primals, tangents),
-            use_trace_joint=True,
-        )
-=======
         with maybe_enable_thunkify():
             return inner_fn(
                 flat_fn_maybe_joint, (primals, tangents), use_trace_joint=True
             )
->>>>>>> 26ec99df
 
     def fw_fn(*primals):
         with maybe_enable_thunkify():
