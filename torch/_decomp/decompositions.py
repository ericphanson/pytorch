--- conflicted
+++ resolved
@@ -1393,39 +1393,6 @@
         return out
 
 
-<<<<<<< HEAD
-@register_decomposition(aten.split_with_sizes)
-def split_with_sizes(
-    self: Tensor, split_sizes: List[int], dim: int = 0
-) -> List[Tensor]:
-    # NB: Perform the check_is_size tests first so that the
-    # sum test does not try to do a replacement
-    for i in range(len(split_sizes)):
-        torch._check_is_size(
-            split_sizes[i],
-            lambda: "split_with_sizes expects split_sizes have only non-negative entries",
-        )
-    torch._check_with(
-        ValueError,
-        sum(split_sizes) == self.shape[dim],
-        lambda: f"Split sizes add up to {sum(split_sizes)} but got the tensor's size of {self.shape[dim]}",
-    )
-
-    splits = []
-    offset = self.storage_offset()
-
-    for split_size in split_sizes:
-        new_shape = list(self.shape)
-        new_shape[dim] = split_size
-        # We reimplement narrow here to avoid a lot of checks in the
-        # decomposition of narrow which calls slice_in_dim and slice
-        splits.append(self.as_strided(new_shape, self.stride(), offset))
-        offset = offset + self.stride()[dim] * split_size
-    return splits
-
-
-=======
->>>>>>> 9629835b
 # out_wrapper currently does not allow optional outputs
 @register_decomposition(
     [aten.split_with_sizes_copy.default, aten.split_with_sizes_copy.out]
