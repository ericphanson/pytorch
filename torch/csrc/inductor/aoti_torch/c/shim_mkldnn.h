#ifndef AOTI_TORCH_SHIM_MKLDNN
#define AOTI_TORCH_SHIM_MKLDNN

#include <ATen/Config.h>
#include <torch/csrc/inductor/aoti_torch/c/shim.h>

#if AT_MKLDNN_ENABLED()
#ifdef __cplusplus
extern "C" {
#endif

AOTI_TORCH_EXPORT AOTITorchError
aoti_torch_cpu_mkldnn__convolution_pointwise_binary(
    AtenTensorHandle X,
    AtenTensorHandle other,
    AtenTensorHandle W,
    AtenTensorHandle* B,
    const int64_t* padding,
    int64_t padding_len_,
    const int64_t* stride,
    int64_t stride_len_,
    const int64_t* dilation,
    int64_t dilation_len_,
    int64_t groups,
    const char* binary_attr,
    double* alpha,
    const char** unary_attr,
    const double** unary_scalars,
    int64_t unary_scalars_len_,
    const char** unary_algorithm,
    AtenTensorHandle* ret0);

AOTI_TORCH_EXPORT AOTITorchError
aoti_torch_cpu_mkldnn__convolution_pointwise_binary_(
    AtenTensorHandle other,
    AtenTensorHandle X,
    AtenTensorHandle W,
    AtenTensorHandle* B,
    const int64_t* padding,
    int64_t padding_len_,
    const int64_t* stride,
    int64_t stride_len_,
    const int64_t* dilation,
    int64_t dilation_len_,
    int64_t groups,
    const char* binary_attr,
    double* alpha,
    const char** unary_attr,
    const double** unary_scalars,
    int64_t unary_scalars_len_,
    const char** unary_algorithm,
    AtenTensorHandle* ret0);

AOTI_TORCH_EXPORT AOTITorchError aoti_torch_cpu_mkldnn__convolution_pointwise(
    AtenTensorHandle X,
    AtenTensorHandle W,
    AtenTensorHandle* B,
    const int64_t* padding,
    int64_t padding_len_,
    const int64_t* stride,
    int64_t stride_len_,
    const int64_t* dilation,
    int64_t dilation_len_,
    int64_t groups,
    const char* attr,
    const double** scalars,
    int64_t scalars_len_,
    const char** algorithm,
    AtenTensorHandle* ret0);

AOTI_TORCH_EXPORT AOTITorchError
aoti_torch_cpu_mkldnn__convolution_transpose_pointwise(
    AtenTensorHandle X,
    AtenTensorHandle W,
    AtenTensorHandle* B,
    const int64_t* padding,
    int64_t padding_len_,
    const int64_t* output_padding,
    int64_t output_padding_len_,
    const int64_t* stride,
    int64_t stride_len_,
    const int64_t* dilation,
    int64_t dilation_len_,
    int64_t groups,
    const char* attr,
    const double** scalars,
    int64_t scalars_len_,
    const char** algorithm,
    AtenTensorHandle* ret0);

AOTI_TORCH_EXPORT AOTITorchError aoti_torch_cpu_mkldnn_rnn_layer(
    AtenTensorHandle input,
    AtenTensorHandle weight0,
    AtenTensorHandle weight1,
    AtenTensorHandle weight2,
    AtenTensorHandle weight3,
    AtenTensorHandle hx_,
    AtenTensorHandle cx_,
    int32_t reverse,
    const int64_t* batch_sizes,
    int64_t batch_sizes_len_,
    int64_t mode,
    int64_t hidden_size,
    int64_t num_layers,
    int32_t has_biases,
    int32_t bidirectional,
    int32_t batch_first,
    int32_t train,
    AtenTensorHandle* ret0,
    AtenTensorHandle* ret1,
    AtenTensorHandle* ret2,
    AtenTensorHandle* ret3);

AOTI_TORCH_EXPORT AOTITorchError aoti_torch_cpu__linear_pointwise(
    AtenTensorHandle X,
    AtenTensorHandle W,
    AtenTensorHandle* B,
    const char* attr,
    const double** scalars,
    int64_t scalars_len_,
    const char** algorithm,
    AtenTensorHandle* ret0);

AOTI_TORCH_EXPORT AOTITorchError aoti_torch_cpu__linear_pointwise_binary(
    AtenTensorHandle X,
    AtenTensorHandle other,
    AtenTensorHandle W,
    AtenTensorHandle* B,
    const char* attr,
    AtenTensorHandle* ret0);

AOTI_TORCH_EXPORT AOTITorchError aoti_torch_cpu__qlinear_pointwise_tensor(
    AtenTensorHandle X,
    AtenTensorHandle act_scale,
    AtenTensorHandle act_zero_point,
    AtenTensorHandle onednn_weight,
    AtenTensorHandle weight_scales,
    AtenTensorHandle weight_zero_points,
    AtenTensorHandle* B,
    double output_scale,
    int64_t output_zero_point,
    const int32_t* output_dtype,
    const char* post_op_name,
    const double** post_op_args,
    int64_t post_op_args_len_,
    const char* post_op_algorithm,
    AtenTensorHandle* ret0);

AOTI_TORCH_EXPORT AOTITorchError
aoti_torch_cpu__qlinear_pointwise_binary_tensor(
    AtenTensorHandle X,
    AtenTensorHandle act_scale,
    AtenTensorHandle act_zero_point,
    AtenTensorHandle onednn_weight,
    AtenTensorHandle weight_scales,
    AtenTensorHandle weight_zero_points,
    AtenTensorHandle* other,
    AtenTensorHandle* B,
    double output_scale,
    int64_t output_zero_point,
    const int32_t* output_dtype,
    double other_scale,
    int64_t other_zero_point,
    const char* binary_post_op,
    double binary_alpha,
    const char* unary_post_op,
    const double** unary_post_op_args,
    int64_t unary_post_op_args_len_,
    const char* unary_post_op_algorithm,
    AtenTensorHandle* ret0);

<<<<<<< HEAD
AOTI_TORCH_EXPORT AOTITorchError aoti_torch_cpu__qconv2d_pointwise_tensor(
    AtenTensorHandle X,
    AtenTensorHandle act_scale,
    AtenTensorHandle act_zero_point,
    AtenTensorHandle onednn_weight,
    AtenTensorHandle weight_scales,
    AtenTensorHandle weight_zero_points,
    AtenTensorHandle* B,
    const int64_t* stride,
    int64_t stride_len_,
    const int64_t* padding,
    int64_t padding_len_,
    const int64_t* dilation,
    int64_t dilation_len_,
    int64_t groups,
    double output_scale,
    int64_t output_zero_point,
    const int32_t* output_dtype,
    const char* attr,
    const double** post_op_args,
    int64_t post_op_args_len_,
    const char** algorithm,
    AtenTensorHandle* ret0);

AOTI_TORCH_EXPORT AOTITorchError
aoti_torch_cpu__qconv2d_pointwise_binary_tensor(
    AtenTensorHandle X,
    AtenTensorHandle act_scale,
    AtenTensorHandle act_zero_point,
    AtenTensorHandle onednn_weight,
    AtenTensorHandle weight_scales,
    AtenTensorHandle weight_zero_points,
    AtenTensorHandle accum,
    AtenTensorHandle* B,
    const int64_t* stride_args,
    int64_t stride_len_,
    const int64_t* padding_args,
    int64_t padding_len_,
    const int64_t* dilation_args,
    int64_t dilation_len_,
    int64_t groups,
    double output_scale,
    int64_t output_zero_point,
    const int32_t* output_dtype,
    double accum_scale,
    int64_t accum_zero_point,
    const char* binary_attr,
    double* alpha,
    const char** unary_attr,
    const double** unary_scalars,
    int64_t unary_scalars_len_,
    const char** unary_algorithm,
    AtenTensorHandle* ret0);

=======
>>>>>>> 07b0d633
#if AT_MKL_ENABLED()

AOTI_TORCH_EXPORT AOTITorchError aoti_torch_cpu__mkl_linear(
    AtenTensorHandle X,
    AtenTensorHandle W,
    AtenTensorHandle origin_W,
    AtenTensorHandle* B,
    int64_t prepack_batch_size,
    AtenTensorHandle* ret0);

#endif // AT_MKL_ENABLED

#ifdef __cplusplus
} // extern "C"
#endif
#endif // AT_MKLDNN_ENABLED()
#endif // AOTI_TORCH_SHIM_MKLDNN<|MERGE_RESOLUTION|>--- conflicted
+++ resolved
@@ -169,63 +169,6 @@
     const char* unary_post_op_algorithm,
     AtenTensorHandle* ret0);
 
-<<<<<<< HEAD
-AOTI_TORCH_EXPORT AOTITorchError aoti_torch_cpu__qconv2d_pointwise_tensor(
-    AtenTensorHandle X,
-    AtenTensorHandle act_scale,
-    AtenTensorHandle act_zero_point,
-    AtenTensorHandle onednn_weight,
-    AtenTensorHandle weight_scales,
-    AtenTensorHandle weight_zero_points,
-    AtenTensorHandle* B,
-    const int64_t* stride,
-    int64_t stride_len_,
-    const int64_t* padding,
-    int64_t padding_len_,
-    const int64_t* dilation,
-    int64_t dilation_len_,
-    int64_t groups,
-    double output_scale,
-    int64_t output_zero_point,
-    const int32_t* output_dtype,
-    const char* attr,
-    const double** post_op_args,
-    int64_t post_op_args_len_,
-    const char** algorithm,
-    AtenTensorHandle* ret0);
-
-AOTI_TORCH_EXPORT AOTITorchError
-aoti_torch_cpu__qconv2d_pointwise_binary_tensor(
-    AtenTensorHandle X,
-    AtenTensorHandle act_scale,
-    AtenTensorHandle act_zero_point,
-    AtenTensorHandle onednn_weight,
-    AtenTensorHandle weight_scales,
-    AtenTensorHandle weight_zero_points,
-    AtenTensorHandle accum,
-    AtenTensorHandle* B,
-    const int64_t* stride_args,
-    int64_t stride_len_,
-    const int64_t* padding_args,
-    int64_t padding_len_,
-    const int64_t* dilation_args,
-    int64_t dilation_len_,
-    int64_t groups,
-    double output_scale,
-    int64_t output_zero_point,
-    const int32_t* output_dtype,
-    double accum_scale,
-    int64_t accum_zero_point,
-    const char* binary_attr,
-    double* alpha,
-    const char** unary_attr,
-    const double** unary_scalars,
-    int64_t unary_scalars_len_,
-    const char** unary_algorithm,
-    AtenTensorHandle* ret0);
-
-=======
->>>>>>> 07b0d633
 #if AT_MKL_ENABLED()
 
 AOTI_TORCH_EXPORT AOTITorchError aoti_torch_cpu__mkl_linear(
