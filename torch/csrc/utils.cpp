#include <fmt/core.h>
#include <torch/csrc/DynamicTypes.h>
#include <torch/csrc/THP.h>
#include <torch/csrc/autograd/variable.h>
#include <torch/csrc/python_headers.h>
#include <torch/csrc/utils/invalid_arguments.h>
#include <torch/csrc/utils/python_strings.h>
#include <torch/csrc/utils/python_symnode.h>
#include <torch/csrc/utils/python_tuples.h>

#include <torch/csrc/Export.h>

#include <algorithm>
#include <cstdarg>
#include <cstring>
#include <iterator>
#include <sstream>
#include <string>
#include <vector>

int THPUtils_getCallable(PyObject* arg, PyObject** result) {
  if (!PyCallable_Check(arg))
    return 0;
  *result = arg;
  return 1;
}

bool THPUtils_checkIndex(PyObject* obj) {
  if (PyBool_Check(obj)) {
    return false;
  }
  if (THPUtils_checkLong(obj)) {
    return true;
  }
  // Avoid poking __index__ early as that will immediately cause a guard
  if (torch::is_symint(py::handle(obj))) {
    return true;
  }
  torch::jit::tracer::NoWarn no_warn_guard;
  auto index = THPObjectPtr(PyNumber_Index(obj));
  if (!index) {
    PyErr_Clear();
    return false;
  }
  return true;
}

std::vector<int64_t> THPUtils_unpackLongs(PyObject* arg) {
  bool tuple = PyTuple_Check(arg);
  bool list = PyList_Check(arg);
  if (tuple || list) {
    // NOLINTNEXTLINE(bugprone-branch-clone)
    const auto nDim = tuple ? PyTuple_GET_SIZE(arg) : PyList_GET_SIZE(arg);
    std::vector<int64_t> sizes(nDim);
    for (int i = 0; i != nDim; ++i) {
      PyObject* item =
          tuple ? PyTuple_GET_ITEM(arg, i) : PyList_GET_ITEM(arg, i);
      if (!THPUtils_checkLong(item)) {
        std::ostringstream oss;
        oss << "expected int at position " << i
            << ", but got: " << THPUtils_typename(item);
        throw std::runtime_error(oss.str());
      }
      sizes[i] = THPUtils_unpackLong(item);
    }
    return sizes;
  }
  throw std::runtime_error("Expected tuple or list");
}

bool THPUtils_checkIntTuple(PyObject* arg) {
  if (!PyTuple_Check(arg)) {
    return false;
  }
  for (Py_ssize_t i = 0; i < PyTuple_GET_SIZE(arg); ++i) {
    if (!THPUtils_checkLong(PyTuple_GET_ITEM(arg, i))) {
      return false;
    }
  }
  return true;
}

std::vector<int> THPUtils_unpackIntTuple(PyObject* arg) {
  if (!THPUtils_checkIntTuple(arg)) {
    throw std::runtime_error("Couldn't unpack int tuple");
  }
  std::vector<int> values(PyTuple_GET_SIZE(arg));
  for (Py_ssize_t i = 0; i < PyTuple_GET_SIZE(arg); ++i) {
    values[i] = (int)THPUtils_unpackLong(PyTuple_GET_ITEM(arg, i));
  }
  return values;
}

void THPUtils_setError(const char* format, ...) {
  static const size_t ERROR_BUFFER_SIZE = 1000;
  // NOLINTNEXTLINE(cppcoreguidelines-avoid-c-arrays,modernize-avoid-c-arrays)
  char buffer[ERROR_BUFFER_SIZE];
  va_list fmt_args;

  va_start(fmt_args, format);
  vsnprintf(buffer, ERROR_BUFFER_SIZE, format, fmt_args);
  va_end(fmt_args);
  PyErr_SetString(PyExc_RuntimeError, buffer);
}

void THPUtils_addPyMethodDefs(
    std::vector<PyMethodDef>& vector,
    const PyMethodDef* methods) {
  if (!vector.empty()) {
    // remove nullptr terminator
    vector.pop_back();
  }
  while (true) {
    vector.push_back(*methods);
    if (!methods->ml_name) {
      break;
    }
    methods++;
  }
}

static const char* classOrTypename(PyObject* obj) {
  if (PyType_Check(obj)) {
    return ((PyTypeObject*)obj)->tp_name;
  }
  return Py_TYPE(obj)->tp_name;
}

PyObject* THPUtils_dispatchStateless(
    PyObject* tensor,
    const char* name,
    PyObject* args,
    PyObject* kwargs) {
  THPObjectPtr methods(
      PyObject_GetAttrString(tensor, THP_STATELESS_ATTRIBUTE_NAME));
  if (!methods) {
    return PyErr_Format(
        PyExc_TypeError,
        "Type %s doesn't implement stateless methods",
        classOrTypename(tensor));
  }
  THPObjectPtr method(PyObject_GetAttrString(methods, name));
  if (!method) {
    return PyErr_Format(
        PyExc_TypeError,
        "Type %s doesn't implement stateless method %s",
        classOrTypename(tensor),
        name);
  }
  return PyObject_Call(method.get(), args, kwargs);
}

void THPUtils_invalidArguments(
    PyObject* given_args,
    PyObject* given_kwargs,
    const char* function_name,
    size_t num_options,
    ...) {
  std::vector<std::string> option_strings;
  va_list option_list;
  va_start(option_list, num_options);
  std::generate_n(
      std::back_inserter(option_strings), num_options, [&option_list] {
        return va_arg(option_list, const char*);
      });
  va_end(option_list);

  PyErr_SetString(
      PyExc_TypeError,
      torch::format_invalid_args(
          given_args, given_kwargs, function_name, option_strings)
          .c_str());
}

template <>
void THPPointer<THPGenerator>::free() {
  if (ptr)
    Py_DECREF(ptr);
}

template class THPPointer<THPGenerator>;

static bool backCompatBroadcastWarn = false;

void setBackCompatBroadcastWarn(bool warn) {
  backCompatBroadcastWarn = warn;
}

bool getBackCompatBroadcastWarn() {
  return backCompatBroadcastWarn;
}

static bool backCompatKeepdimWarn = false;

void setBackCompatKeepdimWarn(bool warn) {
  backCompatKeepdimWarn = warn;
}

bool getBackCompatKeepdimWarn() {
  return backCompatKeepdimWarn;
}

bool maybeThrowBackCompatKeepdimWarn(char* func) {
  if (getBackCompatKeepdimWarn()) {
    std::ostringstream ss;
    ss << "backwards compatibility: call to \"" << func
       << "\" uses default value for keepdim which has changed default to False.  Consider passing as kwarg.",
        PyErr_WarnEx(PyExc_UserWarning, ss.str().c_str(), 1);
  }
  return true;
}

template <>
void THPPointer<THPStorage>::free() {
  if (ptr)
    Py_DECREF(ptr);
}

void storage_fill(const at::Storage& self, uint8_t value) {
  auto options = c10::TensorOptions().device(self.device()).dtype(at::kByte);
  auto self_t = at::empty({0}, options).set_(self);
  self_t.fill_(value);
}

void storage_set(const at::Storage& self, ptrdiff_t idx, uint8_t value) {
  TORCH_CHECK(
      (idx >= 0) && (idx < static_cast<ptrdiff_t>(self.nbytes())),
      "out of bounds");
  auto options = c10::TensorOptions().device(self.device()).dtype(at::kByte);
  auto self_t = at::empty({0}, options).set_(self);
  self_t[idx].fill_(value);
}

uint8_t storage_get(const at::Storage& self, ptrdiff_t idx) {
  TORCH_CHECK(
      (idx >= 0) && (idx < static_cast<ptrdiff_t>(self.nbytes())),
      "out of bounds");
  auto options = c10::TensorOptions().device(self.device()).dtype(at::kByte);
  auto self_t = at::empty({0}, options).set_(self);
  return self_t[idx].item<uint8_t>();
}

template class THPPointer<THPStorage>;

namespace torch::gdb {
/* ~~~ misc debugging utilities ~~~
 *
 * torch::gdb::* functions are NOT meant to be called by general pytorch code,
 * but only from within a gdb session. As such, utils.h does not contain any
 * declaration for those.
 */

// This is a helper needed by the torch-tensor-repr gdb command.
// Return an human-readable representation of the given Tensor. The resulting
// string is stored into a malloc()ed buffer. The caller is responsible to
// free() it. We use malloc() instead of new[] because it's much easier to
// call free than delete[] from withing gdb.
// Currently the code for computing the repr of a tensor is written in Python,
// so we need to wrap the Tensor into a Python object first.
char* tensor_repr(at::Tensor tensor) {
  PyGILState_STATE gil = PyGILState_Ensure();
  PyObject* pytensor = nullptr;
  PyObject* repr = nullptr;
  Py_ssize_t bufsize = 0;
  const char* buf = nullptr;
  char* result = nullptr;

  // NB: It's important not to move the tensor into THPVariable_Wrap,
  // because this function is only called from our gdb macros, and
  // we want to avoid accidentally moving out the tensor.  In principle,
  // the Tensor signature above should induce a copy, but we've
  // observed that sometimes gdb passes the outer Tensor address exactly as is
  // into this function.
  // See https://github.com/pytorch/pytorch/issues/134762
<<<<<<< HEAD
  // NOLINTNEXTLINE(performance-unnecessary-value-param)
=======
>>>>>>> 2ce2e4df
  pytensor = THPVariable_Wrap(tensor);
  if (!pytensor)
    // NOLINTNEXTLINE(cppcoreguidelines-avoid-goto,hicpp-avoid-goto)
    goto error;
  repr = PyObject_Repr(pytensor);
  if (!repr)
    // NOLINTNEXTLINE(cppcoreguidelines-avoid-goto,hicpp-avoid-goto)
    goto error;
  buf = PyUnicode_AsUTF8AndSize(repr, &bufsize);
  if (!buf)
    // NOLINTNEXTLINE(cppcoreguidelines-avoid-goto,hicpp-avoid-goto)
    goto error;
  // account for the trailing \0
  // NOLINTNEXTLINE(cppcoreguidelines-no-malloc)
  result = static_cast<char*>(malloc(bufsize + 1));
  if (!result) {
    fmt::print(stderr, "cannot allocate memory for the result\n");
    // NOLINTNEXTLINE(cppcoreguidelines-avoid-goto,hicpp-avoid-goto)
    goto error;
  }
  std::strncpy(result, buf, bufsize);
  result[bufsize] = '\0';
  Py_XDECREF(pytensor);
  Py_XDECREF(repr);
  PyGILState_Release(gil);
  return result;

error:
  fprintf(stderr, "torch::gdb::tensor_repr: unexpected error\n");
  if (PyErr_Occurred())
    PyErr_Print();
  Py_XDECREF(pytensor);
  Py_XDECREF(repr);
  // NOLINTNEXTLINE(cppcoreguidelines-no-malloc)
  free(result);
  PyGILState_Release(gil);
  return nullptr;
}

std::string int_array_ref_string(at::IntArrayRef sizes) {
  std::stringstream ss;
  ss << sizes;
  return ss.str();
}

std::string dispatch_keyset_string(c10::DispatchKeySet keyset) {
  std::stringstream ss;
  ss << keyset;
  return ss.str();
}

} // namespace torch::gdb

namespace pybind11::detail {

bool type_caster<at::Tensor>::load(handle src, bool) {
  PyObject* obj = src.ptr();
  if (THPVariable_Check(obj)) {
    value = THPVariable_Unpack(obj);
    return true;
  }
  return false;
}

handle type_caster<at::Tensor>::cast(
    const at::Tensor& src,
    return_value_policy /* policy */,
    handle /* parent */) {
  return handle(THPVariable_Wrap(src));
}

bool type_caster<at::IntArrayRef>::load(handle src, bool) {
  PyObject* source = src.ptr();
  auto tuple = PyTuple_Check(source);
  if (tuple || PyList_Check(source)) {
    // NOLINTNEXTLINE(bugprone-branch-clone)
    const auto size =
        tuple ? PyTuple_GET_SIZE(source) : PyList_GET_SIZE(source);
    v_value.resize(size);
    for (const auto idx : c10::irange(size)) {
      PyObject* obj =
          tuple ? PyTuple_GET_ITEM(source, idx) : PyList_GET_ITEM(source, idx);
      if (THPVariable_Check(obj)) {
        v_value[idx] = THPVariable_Unpack(obj).item<int64_t>();
      } else if (PyLong_Check(obj)) {
        // use THPUtils_unpackLong after it is safe to include
        // python_numbers.h
        v_value[idx] = THPUtils_unpackLong(obj);
      } else {
        return false;
      }
    }
    value = v_value;
    return true;
  }
  return false;
}
handle type_caster<at::IntArrayRef>::cast(
    at::IntArrayRef src,
    return_value_policy /* policy */,
    handle /* parent */) {
  return handle(THPUtils_packInt64Array(src.size(), src.data()));
}

bool type_caster<at::SymIntArrayRef>::load(handle src, bool) {
  PyObject* source = src.ptr();

  auto tuple = PyTuple_Check(source);
  if (tuple || PyList_Check(source)) {
    // NOLINTNEXTLINE(bugprone-branch-clone)
    const auto size =
        tuple ? PyTuple_GET_SIZE(source) : PyList_GET_SIZE(source);
    v_value.resize(size);
    for (const auto idx : c10::irange(size)) {
      PyObject* obj =
          tuple ? PyTuple_GET_ITEM(source, idx) : PyList_GET_ITEM(source, idx);

      if (THPVariable_Check(obj)) {
        // TODO: this is for consistency with IntArrayRef but arguably
        // we shouldn't really allow this on pybind11 casters
        v_value[idx] = THPVariable_Unpack(obj).item<int64_t>();
      } else if (torch::is_symint(py::handle(obj))) {
        v_value[idx] = py::handle(obj).cast<c10::SymInt>();
      } else if (PyLong_Check(obj)) {
        v_value[idx] = c10::SymInt(THPUtils_unpackIndex(obj));
      } else {
        return false;
      }
    }
    value = v_value;
    return true;
  }
  return false;
}
handle type_caster<at::SymIntArrayRef>::cast(
    at::SymIntArrayRef src,
    return_value_policy /* policy */,
    handle /* parent */) {
  py::list t(src.size());
  for (const auto i : c10::irange(src.size())) {
    t[i] = py::cast(src[i]);
  }
  return t.release();
}

bool type_caster<at::ArrayRef<c10::SymNode>>::load(handle src, bool) {
  TORCH_INTERNAL_ASSERT(0, "NYI");
}
handle type_caster<at::ArrayRef<c10::SymNode>>::cast(
    at::ArrayRef<c10::SymNode> src,
    return_value_policy /* policy */,
    handle /* parent */) {
  py::list t(src.size());
  for (const auto i : c10::irange(src.size())) {
    // TODO: this is terrible but I don't know how to override when
    // the SymNode is also explicitly cast by py::cast
    auto* py_node = dynamic_cast<torch::impl::PythonSymNodeImpl*>(src[i].get());
    if (py_node) {
      // Return the Python directly (unwrap)
      t[i] = py_node->getPyObj();
    } else {
      t[i] = py::cast(src[i]);
    }
  }
  return t.release();
}

} // namespace pybind11::detail<|MERGE_RESOLUTION|>--- conflicted
+++ resolved
@@ -257,7 +257,7 @@
 // call free than delete[] from withing gdb.
 // Currently the code for computing the repr of a tensor is written in Python,
 // so we need to wrap the Tensor into a Python object first.
-char* tensor_repr(at::Tensor tensor) {
+char* tensor_repr(const at::Tensor& tensor) {
   PyGILState_STATE gil = PyGILState_Ensure();
   PyObject* pytensor = nullptr;
   PyObject* repr = nullptr;
@@ -272,10 +272,6 @@
   // observed that sometimes gdb passes the outer Tensor address exactly as is
   // into this function.
   // See https://github.com/pytorch/pytorch/issues/134762
-<<<<<<< HEAD
-  // NOLINTNEXTLINE(performance-unnecessary-value-param)
-=======
->>>>>>> 2ce2e4df
   pytensor = THPVariable_Wrap(tensor);
   if (!pytensor)
     // NOLINTNEXTLINE(cppcoreguidelines-avoid-goto,hicpp-avoid-goto)
