#include <ATen/DeviceAccelerator.h>
#include <fmt/core.h>
#include <sys/types.h>
#include <torch/csrc/python_headers.h>
#include <optional>

#ifndef _MSC_VER
#include <sys/socket.h>
#endif

#include <ATen/ATen.h>
#include <ATen/BlasBackend.h>
#include <ATen/CachedTensorUtils.h>
#include <ATen/DLConvertor.h>
#include <ATen/ExpandUtils.h>
#include <ATen/LegacyVmapMode.h>
#include <ATen/LinalgBackend.h>
#include <ATen/Parallel.h>
#include <ATen/Utils.h>
#include <ATen/core/Vitals.h>
#include <ATen/detail/AcceleratorHooksInterface.h>
#include <ATen/dlpack.h>
#include <ATen/native/ConvUtils.h>
#include <ATen/native/ForeachUtils.h>
#include <ATen/native/Normalization.h>
#include <c10/core/Device.h>
#include <c10/core/DispatchKeySet.h>
#include <c10/util/AbortHandler.h>
#include <c10/util/Backtrace.h>
#include <c10/util/Logging.h>
#include <c10/util/irange.h>
#include <c10/util/thread_name.h>
#include <libshm.h>
#include <pybind11/pybind11.h>
#include <pybind11/stl.h>
#include <torch/csrc/THConcat.h>
#include <torch/csrc/utils/pybind.h>
#include <cstdlib>
#include <iostream>
#include <unordered_map>

#include <ATen/ThreadLocalPythonObjects.h>
#include <torch/csrc/DataLoader.h>
#include <torch/csrc/Device.h>
#include <torch/csrc/DeviceAccelerator.h>
#include <torch/csrc/Dtype.h>
#include <torch/csrc/DynamicTypes.h>
#include <torch/csrc/Event.h>
#include <torch/csrc/Generator.h>
#include <torch/csrc/Layout.h>
#include <torch/csrc/MemoryFormat.h>
#include <torch/csrc/QScheme.h>
#include <torch/csrc/Stream.h>
#include <torch/csrc/THP.h>
#include <torch/csrc/TypeInfo.h>
#include <torch/csrc/api/include/torch/python/init.h>
#include <torch/csrc/autograd/generated/python_return_types.h>
#include <torch/csrc/autograd/python_cpp_function.h>
#include <torch/csrc/autograd/python_enum_tag.h>
#include <torch/csrc/autograd/python_fft_functions.h>
#include <torch/csrc/autograd/python_function.h>
#include <torch/csrc/autograd/python_legacy_variable.h>
#include <torch/csrc/autograd/python_linalg_functions.h>
#include <torch/csrc/autograd/python_nested_functions.h>
#include <torch/csrc/autograd/python_nn_functions.h>
#include <torch/csrc/autograd/python_sparse_functions.h>
#include <torch/csrc/autograd/python_special_functions.h>
#include <torch/csrc/autograd/python_variable.h>
#include <torch/csrc/cpu/Module.h>
#include <torch/csrc/dynamo/init.h>
#include <torch/csrc/functorch/init.h>
#include <torch/csrc/fx/node.h>
#include <torch/csrc/inductor/aoti_package/pybind.h>
#include <torch/csrc/inductor/aoti_runner/pybind.h>
#include <torch/csrc/instruction_counter/Module.h>
#include <torch/csrc/jit/python/init.h>
#include <torch/csrc/jit/python/python_ir.h>
#include <torch/csrc/jit/python/python_tracer.h>
#include <torch/csrc/jit/serialization/pickler.h>
#include <torch/csrc/lazy/python/init.h>
#include <torch/csrc/monitor/python_init.h>
#include <torch/csrc/mps/Module.h>
#include <torch/csrc/mtia/Module.h>
#include <torch/csrc/multiprocessing/init.h>
#include <torch/csrc/onnx/init.h>
#include <torch/csrc/profiler/python/init.h>
#include <torch/csrc/tensor/python_tensor.h>
#include <torch/csrc/utils/disable_torch_function.h>
#include <torch/csrc/utils/init.h>
#include <torch/csrc/utils/pycfunction_helpers.h>
#include <torch/csrc/utils/python_arg_parser.h>
#include <torch/csrc/utils/python_compat.h>
#include <torch/csrc/utils/python_dispatch.h>
#include <torch/csrc/utils/python_strings.h>
#include <torch/csrc/utils/tensor_dtypes.h>
#include <torch/csrc/utils/tensor_layouts.h>
#include <torch/csrc/utils/tensor_memoryformats.h>
#include <torch/csrc/utils/tensor_new.h>
#include <torch/csrc/utils/tensor_numpy.h>
#include <torch/csrc/utils/tensor_qschemes.h>
#include <torch/csrc/utils/verbose.h>

#include <ATen/native/transformers/sdp_utils_cpp.h>
#include <torch/csrc/profiler/combined_traceback.h>
#include <torch/csrc/profiler/kineto_client_interface.h>
#include <sstream>

#ifdef USE_CUDA
#include <ATen/cuda/CUDAConfig.h>
#include <ATen/native/transformers/cuda/sdp_utils.h>
#ifdef __HIP_PLATFORM_AMD__
#include <ATen/native/cudnn/hip/BatchNorm.h>
#else
#include <ATen/native/cudnn/BatchNorm.h>
#endif
#endif

#ifdef USE_DISTRIBUTED
#ifdef USE_C10D
#include <torch/csrc/distributed/autograd/python_autograd.h>
#include <torch/csrc/distributed/c10d/c10d.h>
#include <torch/csrc/distributed/rpc/rpc.h>
#include <torch/csrc/distributed/rpc/testing/testing.h>
#endif
#endif

#if defined(USE_VALGRIND)
#include <callgrind.h>
#endif

namespace py = pybind11;

static PyObject* module;

static THPGenerator* THPDefaultCPUGenerator = nullptr;

////////////////////////////////////////////////////////////////////////////////
////////////////////////////////////////////////////////////////////////////////

static PyObject* THPModule_initNames(PyObject* self, PyObject* arg) {
  HANDLE_TH_ERRORS
  static std::vector<std::string> names;

  THPObjectPtr types(PySequence_Fast(arg, "expected a sequence"));
  if (!types)
    return nullptr;

  // NOLINTNEXTLINE(bugprone-branch-clone)
  auto num_classes = PySequence_Fast_GET_SIZE(types.get());
  names.reserve(names.size() + num_classes);
  for (Py_ssize_t i = 0; i < num_classes; i++) {
    PyObject* obj = PySequence_Fast_GET_ITEM(types.get(), i);
    TORCH_CHECK(PyType_Check(obj), "expected a PyTypeObject");
    PyTypeObject* type = (PyTypeObject*)obj;

    THPObjectPtr module_name(PyObject_GetAttrString(obj, "__module__"));
    if (!module_name)
      return nullptr;
    TORCH_CHECK(
        THPUtils_checkString(module_name.get()),
        "expected __module__ to be a string");
    std::string name = THPUtils_unpackString(module_name.get());
    names.emplace_back(name + "." + type->tp_name);
    type->tp_name = names.back().c_str();
  }
  Py_RETURN_NONE;
  END_HANDLE_TH_ERRORS
}
//
// Callback for python part. Used for additional initialization of python
// classes
static PyObject* THPModule_initExtension(
    PyObject* _unused,
    PyObject* shm_manager_path) {
  HANDLE_TH_ERRORS
#if !defined(FBCODE_CAFFE2) && !defined(__aarch64__)
  if (torch::get_cpp_stacktraces_enabled()) {
    c10::SetStackTraceFetcher([]() -> std::string {
      auto tb = torch::CapturedTraceback::gather(false, false, true);
      if (torch::get_symbolize_mode() == torch::unwind::Mode::addr2line) {
        LOG(WARNING)
            << "symbolizing C++ stack trace for exception; if this hangs, rerun with TORCH_DISABLE_ADDR2LINE=1..."
            << '\n';
      }
      auto s_tbs = torch::symbolize({tb.get()});
      std::stringstream oss;
      oss << "C++ CapturedTraceback:" << '\n';
      const auto& s_tb = s_tbs.tracebacks.at(0);
      for (auto idx : c10::irange(s_tb.size())) {
        // Skip the first few frames:
        //  #1 torch::CapturedTraceback::gather(bool, bool, bool)
        //  #2 THPModule_initExtension
        //  #3 THPModule_initExtension(_object*, _object*)::{lambda()#1}
        if (idx <= 3) {
          continue;
        }
        auto frame_id = s_tb[idx];
        const auto& frame = s_tbs.all_frames.at(frame_id);
        oss << "#" << idx << " " << frame.funcname << " from " << frame.filename
            << ":" << frame.lineno << '\n';
      }
      return oss.str();
    });
  }
#endif
  if (!THPUtils_checkString(shm_manager_path)) {
    THPUtils_setError(
        "initialization error - expected bytes/string object as shm_manager_path!");
    return nullptr;
  }
  torch::utils::initializeLayouts();
  torch::utils::initializeMemoryFormats();
  torch::utils::initializeQSchemes();
  torch::utils::initializeDtypes();
  torch::tensors::initialize_python_bindings();
  std::string path = THPUtils_unpackString(shm_manager_path);
  libshm_init(path.c_str());

  auto module = THPObjectPtr(PyImport_ImportModule("torch"));
  if (!module)
    throw python_error();

  THPStorage_postInit(module);
  THPAutograd_initFunctions();
  Py_RETURN_NONE;
  END_HANDLE_TH_ERRORS
}

// The idea behind these two functions is to make it easy to test if we are
// built with ASAN: they're designed not to crash if ASAN is not enabled, but
// to trigger ASAN if it is enabled.  This lets us run a "canary" tests which
// checks if our build environment is misconfigured.

static PyObject* THPModule_crashIfCsrcASAN(PyObject* module, PyObject* arg) {
  HANDLE_TH_ERRORS
  TORCH_CHECK(
      THPUtils_checkLong(arg),
      "crash_if_csrc_asan expects an int, but got ",
      THPUtils_typename(arg));
  // NOLINTNEXTLINE(cppcoreguidelines-avoid-c-arrays, modernize-avoid-c-arrays)
  volatile char x[3];
  x[THPUtils_unpackInt(arg)] = 0;
  // NOLINTNEXTLINE(clang-analyzer-core.CallAndMessage)
  return THPUtils_packInt32(x[0]);
  END_HANDLE_TH_ERRORS
}

static PyObject* THPModule_crashIfCsrcUBSAN(PyObject* module, PyObject* arg) {
  HANDLE_TH_ERRORS
  TORCH_CHECK(
      THPUtils_checkLong(arg),
      "crash_if_csrc_ubsan expects an int, but got ",
      THPUtils_typename(arg));
  int32_t x = THPUtils_unpackInt(arg);
  double y = 1.0 / x;
  return THPUtils_packInt32((int)y);
  END_HANDLE_TH_ERRORS
}

static PyObject* THPModule_crashIfvptrUBSAN(PyObject* module, PyObject* noarg) {
  // This code should work perfectly fine, as vtables are identical for Foo and
  // Baz unless rtti and ubsan are enabled
  struct Foo {
    virtual int bar() = 0;
    virtual ~Foo() = default;
  };
  struct Baz {
    virtual int bar() {
      return 17;
    }
    virtual ~Baz() = default;
  };
  Baz x{};
  auto y = static_cast<Foo*>(static_cast<void*>(&x));
  auto rc = y->bar();
  return THPUtils_packInt32(rc);
}

static PyObject* THPModule_crashIfATenASAN(PyObject* module, PyObject* arg) {
  HANDLE_TH_ERRORS
  TORCH_CHECK(
      THPUtils_checkLong(arg),
      "crash_if_aten_asan expects an int, "
      "but got ",
      THPUtils_typename(arg));
  return THPUtils_packInt32(at::_crash_if_asan(THPUtils_unpackInt(arg)));
  END_HANDLE_TH_ERRORS
}

static PyObject* THPModule_abort(PyObject* module, PyObject* noargs) {
  std::terminate();
  Py_RETURN_NONE;
}

static PyObject* THPModule_crashIfDebugAssertsFail(
    PyObject* module,
    PyObject* arg) {
  HANDLE_TH_ERRORS
  TORCH_CHECK(
      THPUtils_checkLong(arg),
      "crash_if_debug_asserts_fail expects an int, but got ",
      THPUtils_typename(arg));
  TORCH_INTERNAL_ASSERT_DEBUG_ONLY(
      THPUtils_unpackInt(arg) != 424242,
      "Expect anything but 424242 as an input for debug builds");
  return THPUtils_packInt32(0);
  END_HANDLE_TH_ERRORS
}

static PyObject* THPModule_getNumThreads(PyObject* module, PyObject* noargs) {
  return THPUtils_packInt32(at::get_num_threads());
}

static PyObject* THPModule_setNumThreads(PyObject* module, PyObject* arg) {
  HANDLE_TH_ERRORS
  TORCH_CHECK(
      THPUtils_checkLong(arg),
      "set_num_threads expects an int, but got ",
      THPUtils_typename(arg));
  int nthreads = (int)THPUtils_unpackLong(arg);
  TORCH_CHECK(nthreads > 0, "set_num_threads expects a positive integer");
  at::set_num_threads(nthreads);
  Py_RETURN_NONE;
  END_HANDLE_TH_ERRORS
}

static PyObject* THPModule_getNumInteropThreads(
    PyObject* module,
    PyObject* noargs) {
  return THPUtils_packUInt64(at::get_num_interop_threads());
}

static PyObject* THPModule_setNumInteropThreads(
    PyObject* module,
    PyObject* arg) {
  HANDLE_TH_ERRORS
  TORCH_CHECK(
      THPUtils_checkLong(arg),
      "set_num_interop_threads expects an int, "
      "but got ",
      THPUtils_typename(arg));
  int nthreads = (int)THPUtils_unpackLong(arg);
  TORCH_CHECK(
      nthreads > 0, "set_num_interop_threads expects a positive integer");
  at::set_num_interop_threads(nthreads);
  Py_RETURN_NONE;
  END_HANDLE_TH_ERRORS
}

static PyObject* THPModule_setDefaultTensorType(
    PyObject* _unused,
    PyObject* type) {
  HANDLE_TH_ERRORS
  torch::tensors::py_set_default_tensor_type(type);
  Py_RETURN_NONE;
  END_HANDLE_TH_ERRORS
}

static PyObject* THPModule_setDefaultDtype(PyObject* _unused, PyObject* dtype) {
  HANDLE_TH_ERRORS
  torch::tensors::py_set_default_dtype(dtype);
  Py_RETURN_NONE;
  END_HANDLE_TH_ERRORS
}

static PyObject* THPModule_swap_tensor_impl(PyObject* _unused, PyObject* args) {
  HANDLE_TH_ERRORS
  PyObject* a_ = nullptr;
  PyObject* b_ = nullptr;
  if (!PyArg_ParseTuple(args, "OO", &a_, &b_)) {
    return nullptr;
  }

  // Ensure we have Tensors
  TORCH_CHECK(THPVariable_Check(a_));
  TORCH_CHECK(THPVariable_Check(b_));

  THPVariable* a = reinterpret_cast<THPVariable*>(a_);
  THPVariable* b = reinterpret_cast<THPVariable*>(b_);

  // weak_use_count() adds 1 if use_count is non-zero
  TORCH_CHECK(
      a->cdata->weak_use_count() == 1,
      "Expected no weakrefs to t1's Tensor object but got  ",
      a->cdata->weak_use_count() - 1);
  TORCH_CHECK(
      b->cdata->weak_use_count() == 1,
      "Expected no weakrefs to t2's Tensor object but got  ",
      b->cdata->weak_use_count() - 1);

  // Swap the Tensor Impl
  c10::MaybeOwned<at::Tensor> tmp = a->cdata;

  // The TensorImpls contain PyObjectSlots that have a reference to the PyObject
  // associated with the TensorImpl. Swap this field as well.
  std::optional<PyObject*> mb_obj_a =
      a->cdata->unsafeGetTensorImpl()->pyobj_slot()->check_pyobj(
          getPyInterpreter(), /*ignore_hermetic_tls=*/false);
  std::optional<PyObject*> mb_obj_b =
      b->cdata->unsafeGetTensorImpl()->pyobj_slot()->check_pyobj(
          getPyInterpreter(), /*ignore_hermetic_tls=*/false);
  TORCH_INTERNAL_ASSERT(
      mb_obj_a.has_value() && mb_obj_b.has_value(),
      "Both tensors should have PyObjects tagged by the current python interpreter");
  TORCH_CHECK(mb_obj_a.value() == a_);
  TORCH_CHECK(mb_obj_b.value() == b_);

  a->cdata = b->cdata;
  b->cdata = tmp;

  a->cdata->unsafeGetTensorImpl()->pyobj_slot()->init_pyobj(
      getPyInterpreter(), a_, c10::impl::PyInterpreterStatus::TAGGED_BY_US);
  b->cdata->unsafeGetTensorImpl()->pyobj_slot()->init_pyobj(
      getPyInterpreter(), b_, c10::impl::PyInterpreterStatus::TAGGED_BY_US);

  Py_RETURN_NONE;
  END_HANDLE_TH_ERRORS
}

static PyObject* THPModule_addDocStr(PyObject* _unused, PyObject* args) {
  // adds a __doc__ string to a function, similar to numpy's arr_add_docstring
  static std::vector<std::string> all_docs;
  PyObject* obj = nullptr;
  PyObject* doc_obj = nullptr;
  if (!PyArg_ParseTuple(args, "OO", &obj, &doc_obj)) {
    return nullptr;
  }

  const char* doc_str = "<invalid string>";
  if (THPUtils_checkString(doc_obj)) {
    all_docs.push_back(THPUtils_unpackString(doc_obj));
    doc_str = all_docs.back().c_str();
  }

  if (Py_TYPE(obj) == &PyCFunction_Type) {
    PyCFunctionObject* f = (PyCFunctionObject*)obj;
    if (f->m_ml->ml_doc) {
      return PyErr_Format(
          PyExc_RuntimeError,
          "function '%s' already has a docstring",
          f->m_ml->ml_name);
    }
    f->m_ml->ml_doc = doc_str;
  } else if (strcmp(Py_TYPE(obj)->tp_name, "method_descriptor") == 0) {
    PyMethodDescrObject* m = (PyMethodDescrObject*)obj;
    if (m->d_method->ml_doc) {
      return PyErr_Format(
          PyExc_RuntimeError,
          "method '%s' already has a docstring",
          m->d_method->ml_name);
    }
    m->d_method->ml_doc = doc_str;
  } else if (strcmp(Py_TYPE(obj)->tp_name, "getset_descriptor") == 0) {
    // NOLINTNEXTLINE(cppcoreguidelines-pro-type-cstyle-cast)
    PyGetSetDescrObject* m = (PyGetSetDescrObject*)obj;
    if (m->d_getset->doc) {
      return PyErr_Format(
          PyExc_RuntimeError,
          "attribute '%s' already has a docstring",
          m->d_getset->name);
    }
    m->d_getset->doc = doc_str;
  } else if (Py_TYPE(obj) == &PyType_Type) {
    PyTypeObject* t = (PyTypeObject*)obj;
    if (t->tp_doc) {
      return PyErr_Format(
          PyExc_RuntimeError, "Type '%s' already has a docstring", t->tp_name);
    }
    t->tp_doc = doc_str;
  } else {
    return PyErr_Format(
        PyExc_TypeError,
        "don't know how to add docstring to type '%s'",
        Py_TYPE(obj)->tp_name);
  }

  Py_INCREF(obj);
  return obj;
}

static PyObject* THPModule_inferSize(PyObject* _unused, PyObject* args) {
  HANDLE_TH_ERRORS
  Py_ssize_t num_args = args ? (Py_ssize_t)PyTuple_Size(args) : 0;
  TORCH_CHECK(num_args == 2, "expected exactly 2 arguments");
  PyObject* arg1 = PyTuple_GET_ITEM(args, 0);
  TORCH_CHECK(THPSize_Check(arg1), "expected a torch.Size as argument 1");
  PyObject* arg2 = PyTuple_GET_ITEM(args, 1);
  TORCH_CHECK(THPSize_Check(arg2), "expected a torch.Size as argument 2");

  auto size1 = THPUtils_unpackLongs(arg1);
  auto size2 = THPUtils_unpackLongs(arg2);
  auto sizes = at::infer_size(size1, size2);
  return THPSize_NewFromSizes(static_cast<int64_t>(sizes.size()), sizes.data());
  END_HANDLE_TH_ERRORS
}

static PyObject* THPModule_setBackcompatBroadcastWarn(
    PyObject* module,
    PyObject* arg) {
  HANDLE_TH_ERRORS
  TORCH_CHECK(
      PyBool_Check(arg),
      "set_backcompat_broadcast_warn expects a bool, "
      "but got ",
      THPUtils_typename(arg));
  setBackCompatBroadcastWarn(arg == Py_True);
  Py_RETURN_NONE;
  END_HANDLE_TH_ERRORS
}

static PyObject* THPModule_getBackcompatBroadcastWarn(
    PyObject* module,
    PyObject* noargs) {
  if (getBackCompatBroadcastWarn())
    Py_RETURN_TRUE;
  else
    Py_RETURN_FALSE;
}

static PyObject* THPModule_setBackcompatKeepdimWarn(
    PyObject* module,
    PyObject* arg) {
  HANDLE_TH_ERRORS
  TORCH_CHECK(
      PyBool_Check(arg),
      "set_backcompat_keepdim_warn expects a bool, "
      "but got ",
      THPUtils_typename(arg));
  setBackCompatKeepdimWarn(arg == Py_True);
  Py_RETURN_NONE;
  END_HANDLE_TH_ERRORS
}

static PyObject* THPModule_getBackcompatKeepdimWarn(
    PyObject* module,
    PyObject* noargs) {
  if (getBackCompatKeepdimWarn())
    Py_RETURN_TRUE;
  else
    Py_RETURN_FALSE;
}

static PyObject* THPModule_hasDistributed(PyObject* _unused, PyObject* noargs) {
#ifdef USE_DISTRIBUTED
  Py_RETURN_TRUE;
#else
  Py_RETURN_FALSE;
#endif
}

static PyObject* THPModule_showConfig(PyObject* module, PyObject* noargs) {
  HANDLE_TH_ERRORS
  return THPUtils_packString(at::show_config());
  END_HANDLE_TH_ERRORS
}

static PyObject* THPModule_cxxFlags(PyObject* module, PyObject* noargs) {
  HANDLE_TH_ERRORS
  return THPUtils_packString(at::get_cxx_flags());
  END_HANDLE_TH_ERRORS
}

static PyObject* THPModule_parallelInfo(PyObject* module, PyObject* noargs) {
  HANDLE_TH_ERRORS
  return THPUtils_packString(at::get_parallel_info());
  END_HANDLE_TH_ERRORS
}

static PyObject* THPModule_getCpuCapability(
    PyObject* module,
    PyObject* noargs) {
  HANDLE_TH_ERRORS
  return THPUtils_packString(at::get_cpu_capability());
  END_HANDLE_TH_ERRORS
}

static void DLPack_Capsule_Destructor(PyObject* data) {
  if (C10_LIKELY(!PyCapsule_IsValid(data, "dltensor"))) {
    // early out, see DLPack spec: if a consuming library sets the capsule
    // name to something else, they own it and we don't need to do anything
    return;
  }
  HANDLE_TH_ERRORS
  // Causes overheads for validity checks again, but this case is rare
  // since consuming libraries should rename the capsule according to spec.
  // Note that this cannot set a python error (we checked validity above),
  // so we don't need to handle python error state here.
  DLManagedTensor* dlMTensor =
      (DLManagedTensor*)PyCapsule_GetPointer(data, "dltensor");
  // the dlMTensor has not been consumed, call deleter ourselves.
  // DLPack spec mentions that deleter may be NULL, but deleter from
  // `at::toDLPack` is never NULL, so no need for an additional check here.
  dlMTensor->deleter(dlMTensor);
  END_HANDLE_TH_ERRORS_RET()
}

static PyObject* THPModule_toDLPack(PyObject* _unused, PyObject* data) {
  HANDLE_TH_ERRORS
  TORCH_CHECK(THPVariable_Check(data), "data must be a Tensor");
  DLManagedTensor* dlMTensor = at::toDLPack(THPVariable_Unpack(data));
  return PyCapsule_New(dlMTensor, "dltensor", DLPack_Capsule_Destructor);
  END_HANDLE_TH_ERRORS
}

static PyObject* THPModule_fromDLPack(PyObject* _unused, PyObject* data) {
  using namespace torch::autograd;
  HANDLE_TH_ERRORS
  auto tensor = torch::utils::tensor_fromDLPack(data);
  return THPVariable_Wrap(tensor);
  END_HANDLE_TH_ERRORS
}

static PyObject* THModule_getCppBacktrace(PyObject* _unused, PyObject* args) {
  HANDLE_TH_ERRORS
  size_t frames_to_skip = 0;
  size_t maximum_number_of_frames = 0;
  if (!PyArg_ParseTuple(
          args, "LL", &frames_to_skip, &maximum_number_of_frames)) {
    return nullptr;
  }
  return THPUtils_packString(
      c10::get_backtrace(frames_to_skip, maximum_number_of_frames, true));
  END_HANDLE_TH_ERRORS
}

static PyObject* THModule_rename_privateuse1_backend(
    PyObject* _unused,
    PyObject* arg) {
  HANDLE_TH_ERRORS
  TORCH_CHECK(
      THPUtils_checkString(arg),
      "_rename_privateuse1_backend expects a str, but got ",
      THPUtils_typename(arg));
  const std::string backend_name = THPUtils_unpackString(arg);
  c10::register_privateuse1_backend(backend_name);
  Py_RETURN_NONE;
  END_HANDLE_TH_ERRORS
}

static PyObject* THModule_get_privateuse1_backend_name(
    PyObject* _unused,
    PyObject* arg) {
  HANDLE_TH_ERRORS
  return THPUtils_packString(c10::get_privateuse1_backend());
  END_HANDLE_TH_ERRORS
}

static PyObject* THPModule_setAllowTF32CuDNN(PyObject* _unused, PyObject* arg) {
  HANDLE_TH_ERRORS
  TORCH_CHECK(
      PyBool_Check(arg),
      "set_allow_tf32_cublas expects a bool, "
      "but got ",
      THPUtils_typename(arg));
  at::globalContext().setAllowTF32CuDNN(arg == Py_True);
  Py_RETURN_NONE;
  END_HANDLE_TH_ERRORS
}

static PyObject* THPModule_allowTF32CuDNN(PyObject* _unused, PyObject* noargs) {
  if (at::globalContext().allowTF32CuDNN())
    Py_RETURN_TRUE;
  else
    Py_RETURN_FALSE;
}

static PyObject* THPModule_setFloat32MatmulPrecision(
    PyObject* _unused,
    PyObject* arg) {
  HANDLE_TH_ERRORS
  TORCH_CHECK(
      THPUtils_checkString(arg),
      "set_float32_matmul_precision expects a str, "
      "but got ",
      THPUtils_typename(arg));
  std::string s = THPUtils_unpackString(arg);
  at::globalContext().setFloat32MatmulPrecision(s);
  Py_RETURN_NONE;
  END_HANDLE_TH_ERRORS
}

static PyObject* THPModule_float32MatmulPrecision(
    PyObject* _unused,
    PyObject* noargs) {
  std::string s = "highest";
  auto p = at::globalContext().float32MatmulPrecision();
  if (p == at::Float32MatmulPrecision::HIGH) {
    s = "high";
  } else if (p == at::Float32MatmulPrecision::MEDIUM) {
    s = "medium";
  }
  return THPUtils_packString(s);
}
static PyObject* THPModule_setSDPUseFlash(PyObject* _unused, PyObject* arg) {
  HANDLE_TH_ERRORS
  TORCH_CHECK(
      PyBool_Check(arg),
      "set_sdp_use_math expects a bool, "
      "but got ",
      THPUtils_typename(arg));
  at::globalContext().setSDPUseFlash(arg == Py_True);
  Py_RETURN_NONE;
  END_HANDLE_TH_ERRORS
}
static PyObject* THPModule_userEnabledFlashSDP(
    PyObject* _unused,
    PyObject* noargs) {
  if (at::globalContext().userEnabledFlashSDP())
    Py_RETURN_TRUE;
  else
    Py_RETURN_FALSE;
}
static PyObject* THPModule_setSDPUseMemEfficient(
    PyObject* _unused,
    PyObject* arg) {
  HANDLE_TH_ERRORS
  TORCH_CHECK(
      PyBool_Check(arg),
      "set_sdp_use_math expects a bool, "
      "but got ",
      THPUtils_typename(arg));
  at::globalContext().setSDPUseMemEfficient(arg == Py_True);
  Py_RETURN_NONE;
  END_HANDLE_TH_ERRORS
}
static PyObject* userEnabledMemEfficientSDP(
    PyObject* _unused,
    PyObject* noargs) {
  if (at::globalContext().userEnabledMemEfficientSDP())
    Py_RETURN_TRUE;
  else
    Py_RETURN_FALSE;
}
static PyObject* THPModule_setSDPUseMath(PyObject* _unused, PyObject* arg) {
  HANDLE_TH_ERRORS
  TORCH_CHECK(
      PyBool_Check(arg),
      "set_sdp_use_math expects a bool, "
      "but got ",
      THPUtils_typename(arg));
  at::globalContext().setSDPUseMath(arg == Py_True);
  Py_RETURN_NONE;
  END_HANDLE_TH_ERRORS
}
static PyObject* THPModule_userEnabledMathSDP(
    PyObject* _unused,
    PyObject* noargs) {
  if (at::globalContext().userEnabledMathSDP())
    Py_RETURN_TRUE;
  else
    Py_RETURN_FALSE;
}
static PyObject* THPModule_setAllowFP16BF16ReductionMathSDP(
    PyObject* _unused,
    PyObject* arg) {
  HANDLE_TH_ERRORS
  TORCH_CHECK(
      PyBool_Check(arg),
      "set_sdp_use_math expects a bool, "
      "but got ",
      THPUtils_typename(arg));
  at::globalContext().setAllowFP16BF16ReductionMathSDP(arg == Py_True);
  Py_RETURN_NONE;
  END_HANDLE_TH_ERRORS
}
static PyObject* THPModule_allowFP16BF16ReductionMathSDP(
    PyObject* _unused,
    PyObject* noargs) {
  if (at::globalContext().allowFP16BF16ReductionMathSDP())
    Py_RETURN_TRUE;
  else
    Py_RETURN_FALSE;
}
static PyObject* THPModule_setSDPUseOverrideable(
    PyObject* _unused,
    PyObject* arg) {
  HANDLE_TH_ERRORS
  TORCH_CHECK(
      PyBool_Check(arg),
      "set_sdp_use_overrideable expects a bool, "
      "but got ",
      THPUtils_typename(arg));
  at::globalContext().setSDPUseOverrideable(arg == Py_True);
  Py_RETURN_NONE;
  END_HANDLE_TH_ERRORS
}
static PyObject* THPModule_userEnabledOverrideableSDP(
    PyObject* _unused,
    PyObject* noargs) {
  if (at::globalContext().userEnabledOverrideableSDP())
    Py_RETURN_TRUE;
  else
    Py_RETURN_FALSE;
}
static PyObject* THPModule_setSDPUseCuDNN(PyObject* _unused, PyObject* arg) {
  HANDLE_TH_ERRORS
  TORCH_CHECK(
      PyBool_Check(arg),
      "set_sdp_use_cudnn expects a bool, "
      "but got %s",
      THPUtils_typename(arg));
  at::globalContext().setSDPUseCuDNN(arg == Py_True);
  Py_RETURN_NONE;
  END_HANDLE_TH_ERRORS
}
static PyObject* THPModule_userEnabledCuDNNSDP(
    PyObject* _unused,
    PyObject* noargs) {
  if (at::globalContext().userEnabledCuDNNSDP())
    Py_RETURN_TRUE;
  else
    Py_RETURN_FALSE;
}

static PyObject* THPModule_setUserEnabledCuDNN(
    PyObject* _unused,
    PyObject* arg) {
  HANDLE_TH_ERRORS
  TORCH_CHECK(
      PyBool_Check(arg),
      "set_enabled_cudnn expects a bool, "
      "but got ",
      THPUtils_typename(arg));
  at::globalContext().setUserEnabledCuDNN(arg == Py_True);
  Py_RETURN_NONE;
  END_HANDLE_TH_ERRORS
}

static PyObject* THPModule_userEnabledCuDNN(
    PyObject* _unused,
    PyObject* noargs) {
  if (at::globalContext().userEnabledCuDNN())
    Py_RETURN_TRUE;
  else
    Py_RETURN_FALSE;
}

static PyObject* THPModule_setUserEnabledMkldnn(
    PyObject* _unused,
    PyObject* arg) {
  HANDLE_TH_ERRORS
  TORCH_CHECK(
      PyBool_Check(arg),
      "set_enabled_mkldnn expects a bool, "
      "but got ",
      THPUtils_typename(arg));
  at::globalContext().setUserEnabledMkldnn(arg == Py_True);
  Py_RETURN_NONE;
  END_HANDLE_TH_ERRORS
}

static PyObject* THPModule_userEnabledMkldnn(
    PyObject* _unused,
    PyObject* noargs) {
  if (at::globalContext().userEnabledMkldnn())
    Py_RETURN_TRUE;
  else
    Py_RETURN_FALSE;
}

static PyObject* THPModule_setDeterministicCuDNN(
    PyObject* _unused,
    PyObject* arg) {
  HANDLE_TH_ERRORS
  TORCH_CHECK(
      PyBool_Check(arg),
      "set_deterministic_cudnn expects a bool, "
      "but got ",
      THPUtils_typename(arg));
  at::globalContext().setDeterministicCuDNN(arg == Py_True);
  Py_RETURN_NONE;
  END_HANDLE_TH_ERRORS
}

static PyObject* THPModule_deterministicCuDNN(
    PyObject* _unused,
    PyObject* noargs) {
  if (at::globalContext().deterministicCuDNN())
    Py_RETURN_TRUE;
  else
    Py_RETURN_FALSE;
}

static PyObject* THPModule_setDeterministicMkldnn(
    PyObject* _unused,
    PyObject* arg) {
  HANDLE_TH_ERRORS
  TORCH_CHECK(
      PyBool_Check(arg),
      "set_deterministic_mkldnn expects a bool, "
      "but got ",
      THPUtils_typename(arg));
  at::globalContext().setDeterministicMkldnn(arg == Py_True);
  Py_RETURN_NONE;
  END_HANDLE_TH_ERRORS
}

static PyObject* THPModule_deterministicMkldnn(
    PyObject* _unused,
    PyObject* noargs) {
  if (at::globalContext().deterministicMkldnn())
    Py_RETURN_TRUE;
  else
    Py_RETURN_FALSE;
}

static PyObject* THPModule_setDeterministicAlgorithms(
    PyObject* _unused,
    PyObject* args,
    PyObject* kwargs) {
  HANDLE_TH_ERRORS
  static torch::PythonArgParser parser(
      {"_set_deterministic_algorithms(bool mode, *, bool warn_only=False)"});
  torch::ParsedArgs<2> parsed_args{};
  auto r = parser.parse(args, kwargs, parsed_args);
  bool mode = r.toBool(0);
  bool warn_only = r.toBool(1);
  at::globalContext().setDeterministicAlgorithms(mode, warn_only);
  Py_RETURN_NONE;
  END_HANDLE_TH_ERRORS
}

static PyObject* THPModule_deterministicAlgorithms(
    PyObject* _unused,
    PyObject* noargs) {
  if (at::globalContext().deterministicAlgorithms()) {
    Py_RETURN_TRUE;
  }
  Py_RETURN_FALSE;
}

static PyObject* THPModule_deterministicAlgorithmsWarnOnly(
    PyObject* _unused,
    PyObject* noargs) {
  if (at::globalContext().deterministicAlgorithmsWarnOnly()) {
    Py_RETURN_TRUE;
  }
  Py_RETURN_FALSE;
}

static PyObject* THPModule_setDeterministicFillUninitializedMemory(
    PyObject* _unused,
    PyObject* arg) {
  HANDLE_TH_ERRORS
  TORCH_CHECK(
      PyBool_Check(arg), "expected a bool, but got ", THPUtils_typename(arg));
  at::globalContext().setDeterministicFillUninitializedMemory(arg == Py_True);
  Py_RETURN_NONE;
  END_HANDLE_TH_ERRORS
}

static PyObject* THPModule_deterministicFillUninitializedMemory(
    PyObject* _unused,
    PyObject* noargs) {
  if (at::globalContext().deterministicFillUninitializedMemory())
    Py_RETURN_TRUE;
  else
    Py_RETURN_FALSE;
}

static PyObject* THPModule_setUserEnabledNNPACK(
    PyObject* _unused,
    PyObject* arg) {
  HANDLE_TH_ERRORS
  TORCH_CHECK(
      PyBool_Check(arg),
      "set_enabled_NNPACK expects a bool, "
      "but got ",
      THPUtils_typename(arg));
  at::globalContext().setUserEnabledNNPACK(arg == Py_True);
  Py_RETURN_NONE;
  END_HANDLE_TH_ERRORS
}

static PyObject* THPModule_userEnabledNNPACK(
    PyObject* _unused,
    PyObject* noargs) {
  if (at::globalContext().userEnabledNNPACK())
    Py_RETURN_TRUE;
  else
    Py_RETURN_FALSE;
}

static PyObject* THPModule_setWarnAlways(PyObject* _unused, PyObject* arg) {
  HANDLE_TH_ERRORS
  TORCH_CHECK(
      PyBool_Check(arg),
      "setWarnOnlyOnce expects a bool, "
      "but got ",
      THPUtils_typename(arg));
  c10::WarningUtils::set_warnAlways(arg == Py_True);
  Py_RETURN_NONE;
  END_HANDLE_TH_ERRORS
}

static PyObject* THPModule_warnAlways(PyObject* _unused, PyObject* noargs) {
  if (c10::WarningUtils::get_warnAlways()) {
    Py_RETURN_TRUE;
  }
  Py_RETURN_FALSE;
}

// Used only for testing C++ to Python warning translations.
static PyObject* THPModule_warn(PyObject* _unused, PyObject* noargs) {
  HANDLE_TH_ERRORS
  TORCH_WARN("Test message for TORCH_WARN");
  Py_RETURN_NONE;
  END_HANDLE_TH_ERRORS
}

// Used only for testing C++ to Python warning translations.
static PyObject* THPModule_warnDeprecation(
    PyObject* _unused,
    PyObject* noargs) {
  HANDLE_TH_ERRORS
  TORCH_WARN_DEPRECATION("Test message for TORCH_WARN_DEPRECATION");
  Py_RETURN_NONE;
  END_HANDLE_TH_ERRORS
}

static PyObject* THPModule_setBenchmarkCuDNN(PyObject* _unused, PyObject* arg) {
  HANDLE_TH_ERRORS
  TORCH_CHECK(
      PyBool_Check(arg),
      "set_benchmark_cudnn expects a bool, "
      "but got ",
      THPUtils_typename(arg));
  at::globalContext().setBenchmarkCuDNN(arg == Py_True);
  Py_RETURN_NONE;
  END_HANDLE_TH_ERRORS
}

static PyObject* THPModule_benchmarkCuDNN(PyObject* _unused, PyObject* noargs) {
  if (at::globalContext().benchmarkCuDNN()) {
    Py_RETURN_TRUE;
  }
  Py_RETURN_FALSE;
}

static PyObject* THPModule_setAllowTF32CuBLAS(
    PyObject* _unused,
    PyObject* arg) {
  HANDLE_TH_ERRORS
  TORCH_CHECK(
      PyBool_Check(arg),
      "set_allow_tf32_cublas expects a bool, "
      "but got ",
      THPUtils_typename(arg));
  at::globalContext().setAllowTF32CuBLAS(arg == Py_True);
  Py_RETURN_NONE;
  END_HANDLE_TH_ERRORS
}

static PyObject* THPModule_allowTF32CuBLAS(
    PyObject* _unused,
    PyObject* noargs) {
  if (at::globalContext().allowTF32CuBLAS()) {
    Py_RETURN_TRUE;
  }
  Py_RETURN_FALSE;
}

static PyObject* THPModule_setAllowFP16ReductionCuBLAS(
    PyObject* _unused,
    PyObject* arg) {
  HANDLE_TH_ERRORS
  TORCH_CHECK(
      PyBool_Check(arg),
      "set_allow_fp16_reduction_cublas expects a bool, "
      "but got ",
      THPUtils_typename(arg));
  at::globalContext().setAllowFP16ReductionCuBLAS(arg == Py_True);
  Py_RETURN_NONE;
  END_HANDLE_TH_ERRORS
}

static PyObject* THPModule_allowFP16ReductionCuBLAS(
    PyObject* _unused,
    PyObject* noargs) {
  if (at::globalContext().allowFP16ReductionCuBLAS()) {
    Py_RETURN_TRUE;
  }
  Py_RETURN_FALSE;
}

static PyObject* THPModule_setAllowBF16ReductionCuBLAS(
    PyObject* _unused,
    PyObject* arg) {
  HANDLE_TH_ERRORS
  TORCH_CHECK(
      PyBool_Check(arg),
      "set_allow_bf16_reduction_cublas expects a bool, "
      "but got ",
      THPUtils_typename(arg));
  at::globalContext().setAllowBF16ReductionCuBLAS(arg == Py_True);
  Py_RETURN_NONE;
  END_HANDLE_TH_ERRORS
}

static PyObject* THPModule_allowBF16ReductionCuBLAS(
    PyObject* _unused,
    PyObject* noargs) {
  if (at::globalContext().allowBF16ReductionCuBLAS()) {
    Py_RETURN_TRUE;
  }
  Py_RETURN_FALSE;
}

static PyObject* THPModule_setAllowFP16ReductionCPU(
    PyObject* _unused,
    PyObject* arg) {
  HANDLE_TH_ERRORS
  TORCH_CHECK(
      PyBool_Check(arg),
      "set_allow_fp16_reduction_cpu expects a bool, "
      "but got ",
      THPUtils_typename(arg));
  at::globalContext().setAllowFP16ReductionCPU(arg == Py_True);
  Py_RETURN_NONE;
  END_HANDLE_TH_ERRORS
}

static PyObject* THPModule_allowFP16ReductionCPU(
    PyObject* _unused,
    PyObject* noargs) {
  if (at::globalContext().allowFP16ReductionCPU()) {
    Py_RETURN_TRUE;
  }
  Py_RETURN_FALSE;
}

static PyObject* THPModule_setFlushDenormal(PyObject* _unused, PyObject* arg) {
  HANDLE_TH_ERRORS
  TORCH_CHECK(
      PyBool_Check(arg),
      "flush_denormal expects a bool, "
      "but got ",
      THPUtils_typename(arg));
  if (!at::globalContext().setFlushDenormal(arg == Py_True)) {
    Py_RETURN_FALSE;
  };
  Py_RETURN_TRUE;
  END_HANDLE_TH_ERRORS
}

static PyObject* THPModule_getDefaultDtype(PyObject* _unused, PyObject* arg) {
  HANDLE_TH_ERRORS
  auto scalar_type = torch::tensors::get_default_scalar_type();
  return Py_NewRef(torch::getTHPDtype(scalar_type));
  END_HANDLE_TH_ERRORS
}

static PyObject* THPModule_getDefaultDevice(PyObject* _unused, PyObject* arg) {
  HANDLE_TH_ERRORS
  return THPUtils_packString(c10::DeviceTypeName(
      dispatchKeyToDeviceType(torch::tensors::get_default_dispatch_key()),
      /*lower_case=*/true));
  END_HANDLE_TH_ERRORS
}

static PyObject* THPModule_setQEngine(PyObject* /* unused */, PyObject* arg) {
  HANDLE_TH_ERRORS
  TORCH_CHECK(
      THPUtils_checkLong(arg),
      "set_qengine expects an int, "
      "but got ",
      THPUtils_typename(arg));
  auto qengine = THPUtils_unpackLong(arg);
  at::globalContext().setQEngine(static_cast<at::QEngine>(qengine));
  Py_RETURN_NONE;
  END_HANDLE_TH_ERRORS
}

static PyObject* THPModule_qEngine(PyObject* _unused, PyObject* noargs) {
  return THPUtils_packInt64(
      static_cast<int64_t>(at::globalContext().qEngine()));
}

static PyObject* THPModule_supportedQEngines(
    PyObject* _unused,
    PyObject* noargs) {
  auto qengines = at::globalContext().supportedQEngines();
  auto list =
      THPObjectPtr(PyList_New(static_cast<Py_ssize_t>(qengines.size())));
  if (!list)
    return nullptr;
  for (const auto i : c10::irange(qengines.size())) {
    PyObject* i64 = THPUtils_packInt64(static_cast<int64_t>(qengines[i]));
    if (!i64)
      return nullptr;
    PyList_SET_ITEM(list.get(), i, i64);
  }
  return list.release();
}

static PyObject* THPModule_isEnabledXNNPACK(
    PyObject* _unused,
    PyObject* noargs) {
  if (at::globalContext().isXNNPACKAvailable())
    Py_RETURN_TRUE;
  else
    Py_RETURN_FALSE;
}

static PyObject* THPModule_setCheckSparseTensorInvariants(
    PyObject* _unused,
    PyObject* arg) {
  HANDLE_TH_ERRORS
  TORCH_CHECK(
      PyBool_Check(arg),
      "set_check_sparse_tensor_invariants expects a bool, "
      "but got ",
      THPUtils_typename(arg));
  at::globalContext().setCheckSparseTensorInvariants(arg == Py_True);
  Py_RETURN_NONE;
  END_HANDLE_TH_ERRORS
}

static PyObject* THPModule_checkSparseTensorInvariants(
    PyObject* _unused,
    PyObject* noargs) {
  if (at::globalContext().checkSparseTensorInvariants())
    Py_RETURN_TRUE;
  else
    Py_RETURN_FALSE;
}

static PyObject* THPModule_willEngineExecuteNode(
    PyObject* _unused,
    PyObject* arg) {
  HANDLE_TH_ERRORS
  bool isTHPFunction = THPFunction_Check(arg);
  bool isTHPCppFunction = torch::autograd::THPCppFunction_Check(arg);
  TORCH_CHECK(
      isTHPFunction || isTHPCppFunction,
      "_will_engine_execute_node expects an grad_fn, "
      "but got ",
      THPUtils_typename(arg));
  const auto exec_info = torch::autograd::get_current_graph_task_exec_info();
  TORCH_CHECK(
      exec_info,
      "_get_should_execute_nodes should only be called during the backward pass");
  torch::autograd::Node* node = nullptr;
  std::shared_ptr<torch::autograd::Node> node_sp;
  if (isTHPFunction) {
    node_sp = ((THPFunction*)arg)->cdata.lock();
    node = node_sp.get();
  } else {
    node = ((torch::autograd::THPCppFunction*)arg)->cdata.get();
  }
  const auto nodes_in_graph =
      torch::autograd::get_current_graph_task_nodes_in_graph();
  bool ret = nodes_in_graph->find(node) != nodes_in_graph->end();
  if (ret && !exec_info->empty()) {
    auto it = exec_info->find(node);
    if (it == exec_info->end() || !it->second.should_execute()) {
      ret = false;
    } else {
      TORCH_CHECK(
          !(node->topological_nr() == 0 && it->second.captures_),
          "A leaf node was passed to _will_engine_execute_node but we are "
          "currently running autograd.grad(). This is currently not supported.");
    }
  }
  if (ret) {
    Py_RETURN_TRUE;
  } else {
    Py_RETURN_FALSE;
  }
  END_HANDLE_TH_ERRORS
}

static PyObject* THPModule_getCurrentGraphTaskExecutionOrder(
    PyObject* _unused,
    PyObject* noargs) {
  HANDLE_TH_ERRORS
  std::vector<torch::autograd::Node*> nodes =
      torch::autograd::get_current_graph_task_execution_order();
  TORCH_CHECK(
      !nodes.empty(),
      "_current_graph_task_execution_order should only be called during the backward pass");
  auto list = THPObjectPtr(PyList_New(static_cast<Py_ssize_t>(nodes.size())));
  if (!list)
    return nullptr;
  for (const auto i : c10::irange(nodes.size())) {
    // This node is guaranteed to be alive since the backward is still running
    PyObject* pyobj_node =
        torch::autograd::functionToPyObject(nodes[i]->getptr());
    PyList_SET_ITEM(list.get(), i, pyobj_node);
  }
  return list.release();
  END_HANDLE_TH_ERRORS
}

static PyObject* THPModule_getCurrentGraphTaskId(
    PyObject* _unused,
    PyObject* noargs) {
  HANDLE_TH_ERRORS
  return THPUtils_packInt64(torch::autograd::get_current_graph_task_id());
  END_HANDLE_TH_ERRORS
}

static PyObject* THPModule_getCurrentNode(PyObject* _unused, PyObject* noargs) {
  HANDLE_TH_ERRORS
  return torch::autograd::functionToPyObject(
      torch::autograd::get_current_node());
  END_HANDLE_TH_ERRORS
}

<<<<<<< HEAD
PyObject* THPModule_isDefaultMobileCPUAllocatorSet(
    PyObject* _unused,
    PyObject* noargs) {
  HANDLE_TH_ERRORS
  return PyBool_FromLong(at::globalContext().isDefaultMobileCPUAllocatorSet());
  END_HANDLE_TH_ERRORS
}

PyObject* THPModule_setDefaultMobileCPUAllocator(
=======
static PyObject* THPModule_setDefaultMobileCPUAllocator(
>>>>>>> 419a7e19
    PyObject* _unused,
    PyObject* noargs) {
  HANDLE_TH_ERRORS
  at::globalContext().setDefaultMobileCPUAllocator();
  Py_RETURN_NONE;
  END_HANDLE_TH_ERRORS
}

static PyObject* THPModule_unsetDefaultMobileCPUAllocator(
    PyObject* _unused,
    PyObject* noargs) {
  HANDLE_TH_ERRORS
  at::globalContext().unsetDefaultMobileCPUAllocator();
  Py_RETURN_NONE;
  END_HANDLE_TH_ERRORS
}

static PyObject* THPModule_vmapmode_increment_nesting(
    PyObject* _unused,
    PyObject* arg) {
  HANDLE_TH_ERRORS
  return THPUtils_packInt64(at::impl::VmapMode::increment_nesting());
  END_HANDLE_TH_ERRORS
}

static PyObject* THPModule_vmapmode_decrement_nesting(
    PyObject* _unused,
    PyObject* arg) {
  HANDLE_TH_ERRORS
  return THPUtils_packInt64(at::impl::VmapMode::decrement_nesting());
  END_HANDLE_TH_ERRORS
}

static PyObject* THPModule_set_display_vmap_fallback_warnings_mode(
    PyObject* _unused,
    PyObject* arg) {
  HANDLE_TH_ERRORS
  TORCH_CHECK(
      PyBool_Check(arg),
      "enabled must be a bool, "
      "but got ",
      THPUtils_typename(arg));
  at::globalContext().setDisplayVmapFallbackWarnings(arg == Py_True);
  Py_RETURN_NONE;
  END_HANDLE_TH_ERRORS
}

static PyObject* THPModule_are_vmap_fallback_warnings_enabled(
    PyObject* _unused,
    PyObject* arg) {
  HANDLE_TH_ERRORS
  if (at::globalContext().areVmapFallbackWarningsEnabled()) {
    Py_RETURN_TRUE;
  } else {
    Py_RETURN_FALSE;
  }
  END_HANDLE_TH_ERRORS
}

static std::initializer_list<PyMethodDef> TorchMethods = {
    {"_initExtension", THPModule_initExtension, METH_O, nullptr},
    {"_autograd_init", THPAutograd_initExtension, METH_NOARGS, nullptr},
    {"_add_docstr", THPModule_addDocStr, METH_VARARGS, nullptr},
    {"_swap_tensor_impl", THPModule_swap_tensor_impl, METH_VARARGS, nullptr},
    {"_init_names", THPModule_initNames, METH_O, nullptr},
    {"_has_distributed", THPModule_hasDistributed, METH_NOARGS, nullptr},
    {"_set_default_tensor_type",
     THPModule_setDefaultTensorType,
     METH_O,
     nullptr},
    {"_set_default_dtype", THPModule_setDefaultDtype, METH_O, nullptr},
    {"_infer_size", THPModule_inferSize, METH_VARARGS, nullptr},
    {"_abort", THPModule_abort, METH_NOARGS, nullptr},
    {"_crash_if_csrc_asan", THPModule_crashIfCsrcASAN, METH_O, nullptr},
    {"_crash_if_csrc_ubsan", THPModule_crashIfCsrcUBSAN, METH_O, nullptr},
    {"_crash_if_vptr_ubsan", THPModule_crashIfvptrUBSAN, METH_NOARGS, nullptr},
    {"_crash_if_aten_asan", THPModule_crashIfATenASAN, METH_O, nullptr},
    {"_crash_if_debug_asserts_fail",
     THPModule_crashIfDebugAssertsFail,
     METH_O,
     nullptr},
    {"_show_config", THPModule_showConfig, METH_NOARGS, nullptr},
    {"_cxx_flags", THPModule_cxxFlags, METH_NOARGS, nullptr},
    {"_parallel_info", THPModule_parallelInfo, METH_NOARGS, nullptr},
    {"_get_cpu_capability", THPModule_getCpuCapability, METH_NOARGS, nullptr},
    {"_set_backcompat_broadcast_warn",
     THPModule_setBackcompatBroadcastWarn,
     METH_O,
     nullptr},
    {"_get_backcompat_broadcast_warn",
     THPModule_getBackcompatBroadcastWarn,
     METH_NOARGS,
     nullptr},
    {"_set_backcompat_keepdim_warn",
     THPModule_setBackcompatKeepdimWarn,
     METH_O,
     nullptr},
    {"_get_backcompat_keepdim_warn",
     THPModule_getBackcompatKeepdimWarn,
     METH_NOARGS,
     nullptr},
    {"get_num_threads", THPModule_getNumThreads, METH_NOARGS, nullptr},
    {"set_num_threads", THPModule_setNumThreads, METH_O, nullptr},
    {"get_num_interop_threads",
     THPModule_getNumInteropThreads,
     METH_NOARGS,
     nullptr},
    {"set_num_interop_threads",
     THPModule_setNumInteropThreads,
     METH_O,
     nullptr},
    {"_get_flash_sdp_enabled",
     THPModule_userEnabledFlashSDP,
     METH_NOARGS,
     nullptr},
    {"_set_sdp_use_flash", THPModule_setSDPUseFlash, METH_O, nullptr},
    {"_get_mem_efficient_sdp_enabled",
     userEnabledMemEfficientSDP,
     METH_NOARGS,
     nullptr},
    {"_set_sdp_use_mem_efficient",
     THPModule_setSDPUseMemEfficient,
     METH_O,
     nullptr},
    {"_get_math_sdp_enabled",
     THPModule_userEnabledMathSDP,
     METH_NOARGS,
     nullptr},
    {"_set_sdp_use_math", THPModule_setSDPUseMath, METH_O, nullptr},
    {"_get_math_sdp_allow_fp16_bf16_reduction",
     THPModule_allowFP16BF16ReductionMathSDP,
     METH_NOARGS,
     nullptr},
    {"_set_math_sdp_allow_fp16_bf16_reduction",
     THPModule_setAllowFP16BF16ReductionMathSDP,
     METH_O,
     nullptr},
    {"_get_overrideable_sdp_enabled",
     THPModule_userEnabledOverrideableSDP,
     METH_NOARGS,
     nullptr},
    {"_set_sdp_use_overrideable",
     THPModule_setSDPUseOverrideable,
     METH_O,
     nullptr},
    {"_get_cudnn_sdp_enabled",
     THPModule_userEnabledCuDNNSDP,
     METH_NOARGS,
     nullptr},
    {"_set_sdp_use_cudnn", THPModule_setSDPUseCuDNN, METH_O, nullptr},
    {"_get_cudnn_enabled", THPModule_userEnabledCuDNN, METH_NOARGS, nullptr},
    {"_set_cudnn_enabled", THPModule_setUserEnabledCuDNN, METH_O, nullptr},
    {"_get_mkldnn_enabled", THPModule_userEnabledMkldnn, METH_NOARGS, nullptr},
    {"_set_mkldnn_enabled", THPModule_setUserEnabledMkldnn, METH_O, nullptr},
    {"_get_cudnn_allow_tf32", THPModule_allowTF32CuDNN, METH_NOARGS, nullptr},
    {"_set_cudnn_allow_tf32", THPModule_setAllowTF32CuDNN, METH_O, nullptr},
    {"_get_cudnn_benchmark", THPModule_benchmarkCuDNN, METH_NOARGS, nullptr},
    {"_set_cudnn_benchmark", THPModule_setBenchmarkCuDNN, METH_O, nullptr},
    {"_get_cudnn_deterministic",
     THPModule_deterministicCuDNN,
     METH_NOARGS,
     nullptr},
    {"_set_cudnn_deterministic",
     THPModule_setDeterministicCuDNN,
     METH_O,
     nullptr},
    {"_get_mkldnn_deterministic",
     THPModule_deterministicMkldnn,
     METH_NOARGS,
     nullptr},
    {"_set_mkldnn_deterministic",
     THPModule_setDeterministicMkldnn,
     METH_O,
     nullptr},
    {"_get_deterministic_algorithms",
     THPModule_deterministicAlgorithms,
     METH_NOARGS,
     nullptr},
    {"_get_deterministic_algorithms_warn_only",
     THPModule_deterministicAlgorithmsWarnOnly,
     METH_NOARGS,
     nullptr},
    {"_set_deterministic_algorithms",
     castPyCFunctionWithKeywords(THPModule_setDeterministicAlgorithms),
     METH_VARARGS | METH_KEYWORDS,
     nullptr},
    {"_get_deterministic_fill_uninitialized_memory",
     THPModule_deterministicFillUninitializedMemory,
     METH_NOARGS,
     nullptr},
    {"_set_deterministic_fill_uninitialized_memory",
     THPModule_setDeterministicFillUninitializedMemory,
     METH_O,
     nullptr},
    {"_get_nnpack_enabled", THPModule_userEnabledNNPACK, METH_NOARGS, nullptr},
    {"_set_nnpack_enabled", THPModule_setUserEnabledNNPACK, METH_O, nullptr},
    {"_get_warnAlways", THPModule_warnAlways, METH_NOARGS, nullptr},
    {"_set_warnAlways", THPModule_setWarnAlways, METH_O, nullptr},
    {"_warn", THPModule_warn, METH_NOARGS, nullptr},
    {"_warn_deprecation", THPModule_warnDeprecation, METH_NOARGS, nullptr},
    {"_get_cublas_allow_tf32", THPModule_allowTF32CuBLAS, METH_NOARGS, nullptr},
    {"_set_cublas_allow_tf32", THPModule_setAllowTF32CuBLAS, METH_O, nullptr},
    {"_get_float32_matmul_precision",
     THPModule_float32MatmulPrecision,
     METH_NOARGS,
     nullptr},
    {"_set_float32_matmul_precision",
     THPModule_setFloat32MatmulPrecision,
     METH_O,
     nullptr},
    {"_get_cublas_allow_fp16_reduced_precision_reduction",
     THPModule_allowFP16ReductionCuBLAS,
     METH_NOARGS,
     nullptr},
    {"_set_cublas_allow_fp16_reduced_precision_reduction",
     THPModule_setAllowFP16ReductionCuBLAS,
     METH_O,
     nullptr},
    {"_get_cublas_allow_bf16_reduced_precision_reduction",
     THPModule_allowBF16ReductionCuBLAS,
     METH_NOARGS,
     nullptr},
    {"_set_cublas_allow_bf16_reduced_precision_reduction",
     THPModule_setAllowBF16ReductionCuBLAS,
     METH_O,
     nullptr},
    {"_get_cpu_allow_fp16_reduced_precision_reduction",
     THPModule_allowFP16ReductionCPU,
     METH_NOARGS,
     nullptr},
    {"_set_cpu_allow_fp16_reduced_precision_reduction",
     THPModule_setAllowFP16ReductionCPU,
     METH_O,
     nullptr},
    {"_vmapmode_increment_nesting",
     THPModule_vmapmode_increment_nesting,
     METH_NOARGS,
     nullptr},
    {"_vmapmode_decrement_nesting",
     THPModule_vmapmode_decrement_nesting,
     METH_NOARGS,
     nullptr},
    {"_debug_only_display_vmap_fallback_warnings",
     THPModule_set_display_vmap_fallback_warnings_mode,
     METH_O,
     nullptr},
    {"_debug_only_are_vmap_fallback_warnings_enabled",
     THPModule_are_vmap_fallback_warnings_enabled,
     METH_NOARGS,
     nullptr},
    {"_to_dlpack", THPModule_toDLPack, METH_O, nullptr},
    {"_from_dlpack", THPModule_fromDLPack, METH_O, nullptr},
    {"_get_cpp_backtrace", THModule_getCppBacktrace, METH_VARARGS, nullptr},
    {"_rename_privateuse1_backend",
     THModule_rename_privateuse1_backend,
     METH_O,
     nullptr},
    {"_get_privateuse1_backend_name",
     THModule_get_privateuse1_backend_name,
     METH_NOARGS,
     nullptr},
    {"set_flush_denormal", THPModule_setFlushDenormal, METH_O, nullptr},
    {"get_default_dtype", THPModule_getDefaultDtype, METH_NOARGS, nullptr},
    {"_get_default_device", THPModule_getDefaultDevice, METH_NOARGS, nullptr},
    {"_get_qengine", THPModule_qEngine, METH_NOARGS, nullptr},
    {"_set_qengine", THPModule_setQEngine, METH_O, nullptr},
    {"_supported_qengines", THPModule_supportedQEngines, METH_NOARGS, nullptr},
    {"_is_xnnpack_enabled", THPModule_isEnabledXNNPACK, METH_NOARGS, nullptr},
    {"_set_check_sparse_tensor_invariants",
     THPModule_setCheckSparseTensorInvariants,
     METH_O,
     nullptr},
    {"_check_sparse_tensor_invariants",
     THPModule_checkSparseTensorInvariants,
     METH_NOARGS,
     nullptr},
    {"_will_engine_execute_node",
     THPModule_willEngineExecuteNode,
     METH_O,
     nullptr},
    {"_current_graph_task_execution_order",
     THPModule_getCurrentGraphTaskExecutionOrder,
     METH_NOARGS,
     nullptr},
    {"_current_graph_task_id",
     THPModule_getCurrentGraphTaskId,
     METH_NOARGS,
     nullptr},
    {"_current_autograd_node", THPModule_getCurrentNode, METH_NOARGS, nullptr},
    {"_is_default_mobile_cpu_allocator_set",
     THPModule_isDefaultMobileCPUAllocatorSet,
     METH_NOARGS,
     nullptr},
    {"_set_default_mobile_cpu_allocator",
     THPModule_setDefaultMobileCPUAllocator,
     METH_NOARGS,
     nullptr},
    {"_unset_default_mobile_cpu_allocator",
     THPModule_unsetDefaultMobileCPUAllocator,
     METH_NOARGS,
     nullptr},
    {"_is_torch_function_enabled",
     THPModule_isEnabledTorchFunction,
     METH_NOARGS,
     nullptr},
    {"_is_torch_function_all_disabled",
     THPModule_isAllDisabledTorchFunction,
     METH_NOARGS,
     nullptr},
    {"_disabled_torch_function_impl",
     THPModule_disable_torch_function,
     METH_VARARGS,
     nullptr},
    {"_disabled_torch_dispatch_impl",
     THPModule_disable_torch_dispatch,
     METH_VARARGS,
     nullptr},
    {"_has_torch_function", THPModule_has_torch_function, METH_O, nullptr},
    {"_has_torch_function_unary",
     THPModule_has_torch_function_unary,
     METH_O,
     nullptr},
    {"_has_torch_function_variadic",
     (PyCFunction)(void (*)())THPModule_has_torch_function_variadic,
     METH_FASTCALL,
     nullptr},
    {nullptr, nullptr, 0, nullptr}};

#ifdef USE_CUDA
void THCPStream_init(PyObject* module);
void THCPEvent_init(PyObject* module);
void THCPGraph_init(PyObject* module);
void THCPMemPool_init(PyObject* module);
PyMethodDef* THCPModule_methods();
namespace torch::cuda {
void initModule(PyObject* module);
} // namespace torch::cuda
#endif

#ifdef USE_XPU
PyMethodDef* THXPModule_methods();
void THXPStream_init(PyObject* module);
void THXPEvent_init(PyObject* module);
namespace torch::xpu {
void initModule(PyObject* module);
} // namespace torch::xpu
#endif

#ifdef USE_ITT
namespace torch::profiler {
void initIttBindings(PyObject* module);
} // namespace torch::profiler
#endif

static std::vector<PyMethodDef> methods;

// In Python we can't use the trick of C10_LOG_API_USAGE_ONCE
// Guaranteed to be invoked from Python under GIL, no locking on map needed
static void LogAPIUsageOnceFromPython(const std::string& event) {
  static std::unordered_set<std::string> seen;
  if (!seen.count(event)) {
    seen.insert(event);
    c10::LogAPIUsage(event);
  }
}

static void LogAPIUsageMetadataFromPython(
    const std::string& event,
    const std::map<std::string, std::string>& metadata_map) {
  c10::LogAPIUsageMetadata(event, metadata_map);
}

// Weak reference to tensor, used to test a tensor isn't leaked
class WeakTensorRef {
  c10::weak_intrusive_ptr<c10::TensorImpl> weakref_;

 public:
  WeakTensorRef(const at::Tensor& t) : weakref_(t.getIntrusivePtr()) {}

  bool expired() {
    return weakref_.expired();
  }
};

extern "C" C10_EXPORT PyObject* initModule();
// separate decl and defn for msvc error C2491
PyObject* initModule() {
  HANDLE_TH_ERRORS

  c10::initLogging();
  c10::set_terminate_handler();
  at::internal::lazy_init_num_threads();

  C10_LOG_API_USAGE_ONCE("torch.python.import");

#define ASSERT_TRUE(cmd) \
  if (!(cmd))            \
  return nullptr

  THPUtils_addPyMethodDefs(methods, std::data(TorchMethods));
  THPUtils_addPyMethodDefs(methods, DataLoaderMethods);
  THPUtils_addPyMethodDefs(methods, torch::autograd::python_functions());
  THPUtils_addPyMethodDefs(methods, torch::multiprocessing::python_functions());
  THPUtils_addPyMethodDefs(methods, torch::mps::python_functions());
#ifdef USE_CUDA
  THPUtils_addPyMethodDefs(methods, THCPModule_methods());
#endif
#ifdef USE_XPU
  THPUtils_addPyMethodDefs(methods, THXPModule_methods());
#endif
#if defined(USE_DISTRIBUTED) && defined(USE_C10D)
  THPUtils_addPyMethodDefs(
      methods, torch::distributed::c10d::python_functions());
#ifndef _WIN32
  THPUtils_addPyMethodDefs(
      methods, torch::distributed::rpc::python_functions());
  THPUtils_addPyMethodDefs(
      methods, torch::distributed::autograd::python_functions());
  THPUtils_addPyMethodDefs(
      methods, torch::distributed::rpc::testing::python_functions());
#endif
#endif

  static struct PyModuleDef torchmodule = {
      PyModuleDef_HEAD_INIT, "torch._C", nullptr, -1, methods.data()};
  module = PyModule_Create(&torchmodule);
  ASSERT_TRUE(module);
#ifdef Py_GIL_DISABLED
  PyUnstable_Module_SetGIL(module, Py_MOD_GIL_NOT_USED);
#endif

  ASSERT_TRUE(THPGenerator_init(module));
  ASSERT_TRUE(THPException_init(module));
  THPSize_init(module);
  THPDtype_init(module);
  THPDTypeInfo_init(module);
  THPLayout_init(module);
  THPMemoryFormat_init(module);
  THPQScheme_init(module);
  THPDevice_init(module);
  THPStream_init(module);
  THPEvent_init(module);
  NodeBase_init(module);
  NodeIter_init(module);
  ASSERT_TRUE(THPVariable_initModule(module));
  ASSERT_TRUE(THPFunction_initModule(module));
  ASSERT_TRUE(THPEngine_initModule(module));
  // NOTE: We need to be able to access OperatorExportTypes from ONNX for use in
  // the export side of JIT, so this ONNX init needs to appear before the JIT
  // init.
  torch::onnx::initONNXBindings(module);
  torch::autograd::initEnumTag(module);
  torch::jit::initJITBindings(module);
  torch::monitor::initMonitorBindings(module);
  torch::impl::dispatch::initDispatchBindings(module);
  torch::dynamo::initDynamoBindings(module);
  torch::functorch::impl::initFuncTorchBindings(module);
  torch::throughput_benchmark::initThroughputBenchmarkBindings(module);
  torch::autograd::initReturnTypes(module);
  torch::autograd::initNNFunctions(module);
  torch::autograd::initFFTFunctions(module);
  torch::autograd::initLinalgFunctions(module);
  torch::autograd::initNestedFunctions(module);
  torch::autograd::initSparseFunctions(module);
  torch::autograd::initSpecialFunctions(module);
  torch::autograd::init_legacy_variable(module);
  torch::profiler::initPythonBindings(module);
  torch::python::init_bindings(module);
  torch::lazy::initLazyBindings(module);
  torch::inductor::initAOTIRunnerBindings(module);
  torch::inductor::initAOTIPackageBindings(module);
#ifdef USE_ITT
  torch::profiler::initIttBindings(module);
#endif
#ifdef USE_CUDA
  torch::cuda::initModule(module);
#endif
#ifdef USE_XPU
  torch::xpu::initModule(module);
#endif
  torch::mtia::initModule(module);
  torch::cpu::initModule(module);
  torch::accelerator::initModule(module);
  torch::instruction_counter::initModule(module);
  torch::initVerboseBindings(module);
  ASSERT_TRUE(THPStorage_init(module));

#ifdef USE_CUDA
  // This will only initialise base classes and attach them to library namespace
  // They won't be ready for real usage until importing cuda module, that will
  // complete the process (but it defines Python classes before calling back
  // into C, so these lines have to execute first)..
  THCPStream_init(module);
  THCPEvent_init(module);
  THCPGraph_init(module);
  THCPMemPool_init(module);
#endif

#ifdef USE_XPU
  THXPStream_init(module);
  THXPEvent_init(module);
#endif

  auto set_module_attr =
      [&](const char* name, PyObject* v, bool incref = true) {
        // PyModule_AddObject steals reference
        if (incref) {
          Py_INCREF(v);
        }

        int ret = PyModule_AddObject(module, name, v);
        if (ret != 0) {
          Py_DECREF(v);
        }

        return ret == 0;
      };

#if defined(USE_CUDNN) || defined(USE_ROCM)
  PyObject* has_cudnn = Py_True;
#else
  PyObject* has_cudnn = Py_False;
#endif
  ASSERT_TRUE(set_module_attr("_has_cudnn", has_cudnn));

#if defined(USE_CUSPARSELT)
  PyObject* has_cusparselt = Py_True;
#else
  PyObject* has_cusparselt = Py_False;
#endif
  ASSERT_TRUE(set_module_attr("_has_cusparselt", has_cusparselt));

#if AT_MKL_ENABLED() || AT_POCKETFFT_ENABLED()
  PyObject* has_spectral = Py_True;
#else
  PyObject* has_spectral = Py_False;
#endif
  ASSERT_TRUE(set_module_attr("has_spectral", has_spectral));

  // force ATen to initialize because it handles
  // setting up TH Errors so that they throw C++ exceptions
  at::init();

  // Automatically translate errors thrown from pybind11 functions
  // NOLINTNEXTLINE(performance-unnecessary-value-param)
  py::register_exception_translator([](std::exception_ptr e) {
    try {
      if (e) {
        std::rethrow_exception(e);
      }
    }
    CATCH_TH_ERRORS()
  });

  auto py_module = py::reinterpret_borrow<py::module>(module);
  py_module.def("_demangle", &c10::demangle);
  py_module.def("_log_api_usage_once", &LogAPIUsageOnceFromPython);
  py_module.def("_log_api_usage_metadata", &LogAPIUsageMetadataFromPython);

  py_module.def("vitals_enabled", &at::vitals::torchVitalEnabled);
  py_module.def(
      "set_vital",
      [](const std::string& vital,
         const std::string& attr,
         const std::string& value) {
        return at::vitals::VitalsAPI.setVital(vital, attr, value);
      });
  py_module.def(
      "read_vitals", []() { return at::vitals::VitalsAPI.readVitals(); });

  py_module.def(
      "init_num_threads",
      torch::wrap_pybind_function(at::init_num_threads),
      R"(
init_num_threads()

Initializes the number of parallel threads used on the current thread.

Call this whenever a new thread is created in order to propagate values from
:func:`torch.set_num_threads` onto the new thread.
)");

  py_module.def("_set_cached_tensors_enabled", [](bool enabled) {
    at::caching::set_cached_tensors_enabled(enabled);
  });

  py_module.def("_add_cached_tensor", [](const at::Tensor& t) {
    at::caching::add_cached_tensor(t);
  });

  py_module.def("_remove_cached_tensor", [](const at::Tensor& t) {
    at::caching::remove_cached_tensor(t);
  });

  py_module.def("_is_cached_tensor", [](const at::Tensor& t) {
    return at::caching::is_cached_tensor(t);
  });

  ASSERT_TRUE(
      set_module_attr("has_openmp", at::hasOpenMP() ? Py_True : Py_False));
  ASSERT_TRUE(set_module_attr("has_mkl", at::hasMKL() ? Py_True : Py_False));
  ASSERT_TRUE(
      set_module_attr("has_lapack", at::hasLAPACK() ? Py_True : Py_False));

  py_module.def("_valgrind_supported_platform", []() {
#if defined(USE_VALGRIND)
    return true;
#else
      return false;
#endif
  });

  py_module.def("_valgrind_toggle", []() {
#if defined(USE_VALGRIND)
    CALLGRIND_TOGGLE_COLLECT;
#else
      TORCH_CHECK(false, "Valgrind is not supported.");
#endif
  });

  py_module.def("_valgrind_toggle_and_dump_stats", []() {
#if defined(USE_VALGRIND)
    // NB: If we don't toggle collect around dump stats, callgrind_annotate
    //     won't process the results correctly. Specifically,
    //     `callgrind_annotate --inclusive=no` will be almost completely empty.
    CALLGRIND_TOGGLE_COLLECT;
    CALLGRIND_DUMP_STATS;
#else
      TORCH_CHECK(false, "Valgrind is not supported.");
#endif
  });

  py::class_<WeakTensorRef>(py_module, "_WeakTensorRef")
      .def(py::init([](py::object tensor) {
        return WeakTensorRef(THPVariable_Unpack(tensor.ptr()));
      }))
      .def("expired", &WeakTensorRef::expired);

  py::enum_<at::native::ConvBackend>(py_module, "_ConvBackend")
      .value("CudaDepthwise2d", at::native::ConvBackend::CudaDepthwise2d)
      .value("CudaDepthwise3d", at::native::ConvBackend::CudaDepthwise3d)
      .value("Cudnn", at::native::ConvBackend::Cudnn)
      .value("CudnnTranspose", at::native::ConvBackend::CudnnTranspose)
      .value("Empty", at::native::ConvBackend::Empty)
      .value("Miopen", at::native::ConvBackend::Miopen)
      .value("MiopenDepthwise", at::native::ConvBackend::MiopenDepthwise)
      .value("MiopenTranspose", at::native::ConvBackend::MiopenTranspose)
      .value("Mkldnn", at::native::ConvBackend::Mkldnn)
      .value("MkldnnEmpty", at::native::ConvBackend::MkldnnEmpty)
      .value("NnpackSpatial", at::native::ConvBackend::NnpackSpatial)
      .value("Overrideable", at::native::ConvBackend::Overrideable)
      .value("Slow2d", at::native::ConvBackend::Slow2d)
      .value("Slow3d", at::native::ConvBackend::Slow3d)
      .value("SlowDilated2d", at::native::ConvBackend::SlowDilated2d)
      .value("SlowDilated3d", at::native::ConvBackend::SlowDilated3d)
      .value("SlowTranspose2d", at::native::ConvBackend::SlowTranspose2d)
      .value("SlowTranspose3d", at::native::ConvBackend::SlowTranspose3d)
      .value(
          "Winograd3x3Depthwise", at::native::ConvBackend::Winograd3x3Depthwise)
      .value("Xnnpack2d", at::native::ConvBackend::Xnnpack2d)
      .value("Mps", at::native::ConvBackend::Mps)
      .value("MpsTranspose,", at::native::ConvBackend::MpsTranspose);

  py_module.def(
      "_select_conv_backend",
      [](const at::Tensor& input,
         const at::Tensor& weight,
         const std::optional<at::Tensor>& bias_opt,
         at::SymIntArrayRef stride_,
         at::SymIntArrayRef padding_,
         at::SymIntArrayRef dilation_,
         bool transposed_,
         at::SymIntArrayRef output_padding_,
         c10::SymInt groups_) {
        return at::native::select_conv_backend(
            input,
            weight,
            bias_opt,
            stride_,
            padding_,
            dilation_,
            transposed_,
            output_padding_,
            std::move(groups_),
            std::nullopt);
      },
      py::arg("input"),
      py::arg("weight"),
      py::arg("bias"),
      py::arg("stride"),
      py::arg("padding"),
      py::arg("dilation"),
      py::arg("transposed"),
      py::arg("output_padding"),
      py::arg("groups"));

  // overload for bias_sizes_opt/backward TODO: figure out default value
  py_module.def(
      "_select_conv_backend",
      [](const at::Tensor& input,
         const at::Tensor& weight,
         const std::optional<at::Tensor>& bias,
         at::SymIntArrayRef stride_,
         at::SymIntArrayRef padding_,
         at::SymIntArrayRef dilation_,
         bool transposed_,
         at::SymIntArrayRef output_padding_,
         c10::SymInt groups_,
         std::optional<std::vector<c10::SymInt>> bias_sizes_opt) {
        c10::OptionalArrayRef<c10::SymInt> ref = std::nullopt;
        if (bias_sizes_opt) {
          ref = (*bias_sizes_opt);
        }
        return at::native::select_conv_backend(
            input,
            weight,
            bias,
            stride_,
            padding_,
            dilation_,
            transposed_,
            output_padding_,
            std::move(groups_),
            ref);
      },
      py::arg("input"),
      py::arg("weight"),
      py::arg("bias"),
      py::arg("stride"),
      py::arg("padding"),
      py::arg("dilation"),
      py::arg("transposed"),
      py::arg("output_padding"),
      py::arg("groups"),
      py::arg("bias_sizes"));

  py_module.def(
      "_conv_determine_backend_memory_format",
      at::native::_determine_backend_memory_format);

  ////////////////////////////////////////////////////////////////////////////////
  // Scaled Dot Product Attention utilities
  ////////////////////////////////////////////////////////////////////////////////
  py::class_<sdp::sdp_params>(py_module, "_SDPAParams")
      .def(py::init([](at::Tensor const& query,
                       at::Tensor const& key,
                       at::Tensor const& value,
                       std::optional<at::Tensor> attn_mask,
                       double dropout,
                       bool is_causal,
                       bool enable_gqa) {
        return sdp::sdp_params{
            query,
            key,
            value,
            std::move(attn_mask),
            dropout,
            is_causal,
            enable_gqa};
      }))
      .def_readonly("query", &sdp::sdp_params::query)
      .def_readonly("key", &sdp::sdp_params::key)
      .def_readonly("value", &sdp::sdp_params::value)
      .def_readonly("attn_mask", &sdp::sdp_params::attn_mask)
      .def_readonly("dropout", &sdp::sdp_params::dropout)
      .def_readonly("is_causal", &sdp::sdp_params::is_causal)
      .def_readonly("enable_gqa", &sdp::sdp_params::enable_gqa);

  py::enum_<sdp::SDPBackend>(
      py_module,
      "_SDPBackend",
      "An enum-like class that contains the different backends for scaled dot product attention.\n\n... warning:: This class is in beta and subject to change.\n\n"
      "This backend class is designed to be used with the sdpa_kernel context manager."
      "See :func: torch.nn.attention.sdpa_kernel for more details.")
      .value("ERROR", sdp::SDPBackend::error)
      .value("MATH", sdp::SDPBackend::math)
      .value("FLASH_ATTENTION", sdp::SDPBackend::flash_attention)
      .value("EFFICIENT_ATTENTION", sdp::SDPBackend::efficient_attention)
      .value("CUDNN_ATTENTION", sdp::SDPBackend::cudnn_attention)
      .value("OVERRIDEABLE", sdp::SDPBackend::overrideable);

  py_module.def("_is_flash_attention_available", []() {
#ifdef USE_CUDA
    return sdp::is_flash_attention_available();
#else
    return false;
#endif
  });
  py_module.def(
      "_can_use_flash_attention",
      [](const sdp::sdp_params& params, bool debug) {
#ifdef USE_CUDA
        return sdp::can_use_flash_attention(params, debug);
#else
        return false;
#endif
      });
  py_module.def(
      "_can_use_mem_efficient_attention",
      [](const sdp::sdp_params& params, bool debug) {
#ifdef USE_CUDA
        return sdp::can_use_mem_efficient_attention(params, debug);
#else
        return false;
#endif
      });
  py_module.def(
      "_can_use_cudnn_attention",
      [](const sdp::sdp_params& params, bool debug) {
#ifdef USE_CUDA
        return sdp::can_use_cudnn_attention(params, debug);
#else
        return false;
#endif
      });

  py::enum_<at::LinalgBackend>(py_module, "_LinalgBackend")
      .value("Default", at::LinalgBackend::Default)
      .value("Cusolver", at::LinalgBackend::Cusolver)
      .value("Magma", at::LinalgBackend::Magma);

  py_module.def("_set_linalg_preferred_backend", [](at::LinalgBackend b) {
    at::globalContext().setLinalgPreferredBackend(b);
  });
  py_module.def("_get_linalg_preferred_backend", []() {
    return at::globalContext().linalgPreferredBackend();
  });

  py::enum_<at::BlasBackend>(py_module, "_BlasBackend")
      .value("Cublas", at::BlasBackend::Cublas)
      .value("Cublaslt", at::BlasBackend::Cublaslt)
      .value("Ck", at::BlasBackend::Ck);

  py_module.def("_set_blas_preferred_backend", [](at::BlasBackend b) {
    at::globalContext().setBlasPreferredBackend(b);
  });
  py_module.def("_get_blas_preferred_backend", []() {
    return at::globalContext().blasPreferredBackend();
  });

  py_module.def(
      "_construct_storage_from_data_pointer",
      [](int64_t data_ptr, c10::Device device, size_t size_bytes) {
        return c10::Storage(
            c10::Storage::use_byte_size_t(),
            size_bytes,
            // NOLINTNEXTLINE(performance-no-int-to-ptr)
            at::DataPtr(reinterpret_cast<void*>(data_ptr), device));
      });

  py_module.def(
      "_stash_obj_in_tls", [](const std::string& key, py::handle arg) {
        at::impl::ThreadLocalPythonObjects::get_state().set(
            key,
            std::make_shared<c10::SafePyObject>(arg.ptr(), getPyInterpreter()));
      });

  py_module.def("_get_obj_in_tls", [](const std::string& key) -> py::handle {
    auto safe_pyobject =
        at::impl::ThreadLocalPythonObjects::get_state().get(key);
    auto obj = safe_pyobject->ptr(getPyInterpreter());
    return py::handle(obj);
  });

  py_module.def("_is_key_in_tls", [](const std::string& key) -> bool {
    return at::impl::ThreadLocalPythonObjects::get_state().contains(key);
  });

  py_module.def("_accelerator_hooks_device_count", []() {
    auto device_type = at::getAccelerator();
    if (device_type.has_value()) {
      return at::globalContext()
          .getAcceleratorHooksInterface(device_type)
          .deviceCount();
    }
    return c10::DeviceIndex(-1);
  });

  py_module.def(
      "_accelerator_hooks_set_current_device",
      [](c10::DeviceIndex device_index) {
        auto device_type = at::getAccelerator();
        if (device_type.has_value()) {
          at::globalContext()
              .getAcceleratorHooksInterface(device_type)
              .setCurrentDevice(device_index);
        }
      });

  py_module.def("_accelerator_hooks_get_current_device", []() {
    auto device_type = at::getAccelerator();
    if (device_type.has_value()) {
      return at::globalContext()
          .getAcceleratorHooksInterface(device_type)
          .getCurrentDevice();
    }
    return c10::DeviceIndex(-1);
  });

  py_module.def(
      "_accelerator_hooks_exchange_device", [](c10::DeviceIndex device_index) {
        auto device_type = at::getAccelerator();
        if (device_type.has_value()) {
          return at::globalContext()
              .getAcceleratorHooksInterface(device_type)
              .exchangeDevice(device_index);
        }
        return c10::DeviceIndex(-1);
      });

  py_module.def(
      "_accelerator_hooks_maybe_exchange_device",
      [](c10::DeviceIndex device_index) {
        auto device_type = at::getAccelerator();
        if (device_type.has_value()) {
          return at::globalContext()
              .getAcceleratorHooksInterface(device_type)
              .maybeExchangeDevice(device_index);
        }
        return c10::DeviceIndex(-1);
      });

  py_module.def(
      "_get_accelerator",
      [](std::optional<bool> check = std::nullopt) {
        return c10::Device(
            at::getAccelerator(check.value_or(false))
                .value_or(c10::DeviceType::CPU),
            -1);
      },
      py::arg("check") = nullptr);

#ifdef USE_CUDA
  PyObject* has_cuda = Py_True;
#else
  PyObject* has_cuda = Py_False;
#endif

#ifdef USE_MPS
  PyObject* has_mps = Py_True;
#else
  PyObject* has_mps = Py_False;
#endif

#ifdef USE_XPU
  PyObject* has_xpu = Py_True;
#else
  PyObject* has_xpu = Py_False;
#endif

  ASSERT_TRUE(set_module_attr("_has_cuda", has_cuda));
  ASSERT_TRUE(
      set_module_attr("_has_magma", at::hasMAGMA() ? Py_True : Py_False));
  ASSERT_TRUE(set_module_attr("_has_mps", has_mps));
  ASSERT_TRUE(set_module_attr("_has_xpu", has_xpu));
  ASSERT_TRUE(
      set_module_attr("_has_mkldnn", at::hasMKLDNN() ? Py_True : Py_False));

#ifdef _GLIBCXX_USE_CXX11_ABI
  ASSERT_TRUE(set_module_attr(
      "_GLIBCXX_USE_CXX11_ABI", _GLIBCXX_USE_CXX11_ABI ? Py_True : Py_False));
#else
  ASSERT_TRUE(set_module_attr("_GLIBCXX_USE_CXX11_ABI", Py_False));
#endif

// See note [Pybind11 ABI constants]
#define SET_STR_DEFINE(name) \
  ASSERT_TRUE(set_module_attr("_" #name, THPUtils_packString(name)))

#ifdef PYBIND11_COMPILER_TYPE
  SET_STR_DEFINE(PYBIND11_COMPILER_TYPE);
#else
  ASSERT_TRUE(
      set_module_attr("_" C10_STRINGIZE(PYBIND11_COMPILER_TYPE), Py_None));
#endif

#ifdef PYBIND11_STDLIB
  SET_STR_DEFINE(PYBIND11_STDLIB);
#else
  ASSERT_TRUE(set_module_attr("_" C10_STRINGIZE(PYBIND11_STDLIB), Py_None));
#endif

#ifdef PYBIND11_BUILD_ABI
  SET_STR_DEFINE(PYBIND11_BUILD_ABI);
#else
  ASSERT_TRUE(set_module_attr("_" C10_STRINGIZE(PYBIND11_BUILD_ABI), Py_None));
#endif
#undef SET_STR_DEFINE

  py_module.def(
      "_set_conj", [](const at::Tensor& x, bool conj) { x._set_conj(conj); });
  py_module.def(
      "_set_neg", [](const at::Tensor& x, bool neg) { x._set_neg(neg); });
  py_module.def("_get_tensor_metadata", &torch::jit::getTensorMetadata);
  py_module.def(
      "_set_tensor_metadata",
      static_cast<void (*)(
          const at::Tensor&, std::unordered_map<std::string, bool>)>(
          torch::jit::setTensorMetadata));
  py_module.def("_dispatch_key_set", [](const at::Tensor& x) {
    return toString(x.key_set());
  });
  py_module.def(
      "_has_storage", [](const at::Tensor& x) { return x.has_storage(); });

  py_module.def("_set_meta_in_tls_dispatch_include", [](bool meta_in_tls) {
    auto local_keyset = c10::impl::tls_local_dispatch_key_set();
    c10::DispatchKeySet key_set({at::DispatchKey::Meta});
    if (meta_in_tls) {
      local_keyset.included_ = local_keyset.included_ | key_set;
    } else {
      local_keyset.included_ =
          local_keyset.included_.remove_backend(c10::BackendComponent::MetaBit);
    }
    c10::impl::_force_tls_local_dispatch_key_set(local_keyset);
  });

  py_module.def("_meta_in_tls_dispatch_include", []() {
    auto local_keyset = c10::impl::tls_local_dispatch_key_set();
    return local_keyset.included_.has_backend(c10::BackendComponent::MetaBit);
  });

  py_module.def("_dump_local_tls_set", []() {
    auto local_keyset = c10::impl::tls_local_dispatch_key_set();
    std::cout << "Included: " << toString(local_keyset.included_) << "\n";
    std::cout << "Excluded: " << toString(local_keyset.excluded_) << "\n";
  });

  py_module.def(
      "_should_allow_numbers_as_tensors", [](const std::string& name) {
        return torch::should_allow_numbers_as_tensors(name);
      });

  py_module.def(
      "_group_tensors_by_device_and_dtype",
      [](const std::vector<std::vector<std::optional<at::Tensor>>>&
             nested_tensorlist,
         const bool with_indices) {
        return at::native::_group_tensors_by_first_tensors_device_and_dtype(
            nested_tensorlist, with_indices);
      });

  py_module.def(
      "_storage_address",
      [](const at::Tensor& tensor) {
        return reinterpret_cast<std::intptr_t>(
            tensor.storage().unsafeGetStorageImpl());
      },
      "Gets the memory address of the Tensor's StorageImpl.");

  py_module.def(
      "_data_address",
      [](const at::Tensor& tensor) {
        return reinterpret_cast<std::intptr_t>(tensor.storage().data());
      },
      "Gets the memory address of the Tensor's data pointer.");

  py_module.def(
      "_is_cow_tensor",
      [](const at::Tensor& tensor) {
        return c10::impl::cow::is_cow_data_ptr(tensor.storage().data_ptr());
      },
      "Checks if a tensor's data pointer is COW");

  py_module.def(
      "_get_cudnn_batch_norm_reserve_space_size",
      [](const at::Tensor& input, bool training) {
#ifdef USE_CUDA
        return at::native::_get_cudnn_batch_norm_reserve_space_size(
            input, training);
#else
        TORCH_CHECK(false, "PyTorch was not built with cuda");
#endif
      },
      py::arg("input"),
      py::arg("training"));

  py::enum_<at::native::BatchNormBackend>(py_module, "_BatchNormBackend")
      .value("Native", at::native::BatchNormBackend::Native)
      .value("Cudnn", at::native::BatchNormBackend::Cudnn)
      .value("Miopen", at::native::BatchNormBackend::Miopen);

  py_module.def(
      "_select_batch_norm_backend",
      [](const at::Tensor& input,
         const at::Tensor& weight,
         const at::Tensor& bias,
         const at::Tensor& running_mean,
         const at::Tensor& running_var,
         bool training,
         double eps) {
        return at::native::_select_batch_norm_backend(
            input, weight, bias, running_mean, running_var, training, eps);
      },
      py::arg("input"),
      py::arg("weight"),
      py::arg("bias"),
      py::arg("running_mean"),
      py::arg("running_var"),
      py::arg("training"),
      py::arg("eps"));

  const auto& defaultGenerator = at::detail::getDefaultCPUGenerator();
  THPDefaultCPUGenerator =
      (THPGenerator*)THPGenerator_initDefaultGenerator(defaultGenerator);
  // This reference is meant to be given away, so no need to incref here.
  ASSERT_TRUE(set_module_attr(
      "default_generator",
      (PyObject*)THPDefaultCPUGenerator,
      /* incref= */ false));
  ASSERT_TRUE(set_module_attr(
      "DisableTorchFunctionSubclass",
      (PyObject*)THPModule_DisableTorchFunctionSubclassType(),
      /* incref= */ false));
  ASSERT_TRUE(set_module_attr(
      "DisableTorchFunction",
      (PyObject*)THPModule_DisableTorchFunctionType(),
      /* incref= */ false));
  py::enum_<at::impl::TorchFunctionDisabledState>(
      py_module, "_TorchFunctionState")
      .value("ENABLED", at::impl::TorchFunctionDisabledState::ENABLED)
      .value(
          "SUBCLASSES_DISABLED",
          at::impl::TorchFunctionDisabledState::SUBCLASSES_DISABLED)
      .value(
          "ALL_DISABLED", at::impl::TorchFunctionDisabledState::ALL_DISABLED);

  py_module.def(
      "_set_torch_function_state",
      [](at::impl::TorchFunctionDisabledState state) {
        at::impl::PythonTorchFunctionTLS::set_disabled_state(state);
      });
  py_module.def("_get_torch_function_state", []() {
    return at::impl::PythonTorchFunctionTLS::get_disabled_state();
  });
  torch::set_disabled_torch_function_impl(
      PyObject_GetAttrString(module, "_disabled_torch_function_impl"));
  ASSERT_TRUE(torch::disabled_torch_function_impl() != nullptr);
  torch::set_disabled_torch_dispatch_impl(
      PyObject_GetAttrString(module, "_disabled_torch_dispatch_impl"));
  ASSERT_TRUE(torch::disabled_torch_dispatch_impl() != nullptr);
  // init kineto here
#ifdef USE_KINETO
  torch::global_kineto_init();
#endif
  return module;
  END_HANDLE_TH_ERRORS
}

// Checks that the _C shared library isn't initialized multiple times. This
// can happen if the same csrc files are compiled into multiple shared
// libraries.
inline static void pytorch_duplicate_guard() {
  static int initialized = 0;
  if (initialized) {
    fmt::print(stderr, "pytorch: _C shared library re-initialized\n");
    abort();
  }
  initialized = 1;
  ;
}

struct call_duplicate_guard {
  call_duplicate_guard() {
    pytorch_duplicate_guard();
  }
};

static call_duplicate_guard _call_duplicate_guard;<|MERGE_RESOLUTION|>--- conflicted
+++ resolved
@@ -1307,8 +1307,7 @@
   END_HANDLE_TH_ERRORS
 }
 
-<<<<<<< HEAD
-PyObject* THPModule_isDefaultMobileCPUAllocatorSet(
+static PyObject* THPModule_isDefaultMobileCPUAllocatorSet(
     PyObject* _unused,
     PyObject* noargs) {
   HANDLE_TH_ERRORS
@@ -1316,10 +1315,7 @@
   END_HANDLE_TH_ERRORS
 }
 
-PyObject* THPModule_setDefaultMobileCPUAllocator(
-=======
 static PyObject* THPModule_setDefaultMobileCPUAllocator(
->>>>>>> 419a7e19
     PyObject* _unused,
     PyObject* noargs) {
   HANDLE_TH_ERRORS
