--- conflicted
+++ resolved
@@ -88,22 +88,7 @@
             mapped_input = joint_mapped_args[:num_mapped_args]
             mapped_grads = joint_mapped_args[num_mapped_args:]
 
-<<<<<<< HEAD
-            def fw_with_masks(*args):
-                fw_out = f(*args)
-                return fw_out, [
-                    (
-                        True
-                        if isinstance(ret, torch.Tensor) and ret.requires_grad
-                        else False
-                    )
-                    for ret in fw_out
-                ]
-
-            joint = create_joint(fw_with_masks, aot_config=dummy_aot_config)
-=======
             joint = create_joint(prepare_fw_with_masks(f), aot_config=dummy_aot_config)
->>>>>>> 0eea2b39
             _, grads = joint(
                 list(mapped_input) + list(args),
                 [
