--- conflicted
+++ resolved
@@ -140,11 +140,7 @@
     ) -> _ModuleMeta:
         """Create a module meta from raw meta produced by FX dynamo tracer."""
         module_name, (_qualified_name, module_class) = raw_meta
-<<<<<<< HEAD
-        return _ModuleMeta(module_name, module_class, raw_meta)
-=======
         return _ModuleMeta(module_name.split("@")[0], module_class, raw_meta)
->>>>>>> f568d488
 
     @classmethod
     def from_raw_meta(
